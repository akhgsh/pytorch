#include <ATen/ATen.h>
#include <ATen/core/grad_mode.h>
#include <ATen/Dispatch.h>
#include <ATen/ExpandUtils.h>
#include <ATen/NamedTensorUtils.h>
#include <ATen/native/CPUBlas.h>
#include <ATen/native/IndexingUtils.h>
#include <ATen/native/LinearAlgebra.h>
#include <ATen/native/LinearAlgebraUtils.h>
#include <ATen/native/ReduceOps.h>
#include <ATen/native/ReduceOpsUtils.h>
#include <ATen/native/Resize.h>
#include <ATen/native/TensorIterator.h>
#include <ATen/NativeFunctions.h>
#include <ATen/Parallel.h>
#include <ATen/TensorUtils.h>
#include <ATen/Utils.h>
#include <c10/util/accumulate.h>
#include <c10/util/irange.h>
#include <c10/util/variant.h>

#include <functional>
#include <limits>
#include <numeric>


namespace at {
namespace meta {
TORCH_META_FUNC(addmm)(const Tensor& self, const Tensor& mat1, const Tensor& mat2, const Scalar& beta, const Scalar& alpha) {
  TORCH_CHECK(mat1.dim() == 2, "mat1 must be a matrix, got ", mat1.dim(), "-D tensor");
  TORCH_CHECK(mat2.dim() == 2, "mat2 must be a matrix, got ", mat2.dim(), "-D tensor");

  auto names = at::namedinference::propagate_names_for_addmm(mat1, mat2, self);
  set_output(0, {mat1.sizes()[0], mat2.sizes()[1]}, {}, self.options(), names);
  const auto& result = maybe_get_output(0);
  //this check can fire for inplace op only, for all other versions result is guaranteed to be correct size
  TORCH_CHECK(((result.dim() == 2) && (result.sizes()[0] == mat1.sizes()[0]) && (result.sizes()[1] == mat2.sizes()[1])),
  "The input tensor must be a matrix with size ", mat1.sizes()[0], "x", mat2.sizes()[1], ", but got a ", result.dim(),
  "-D tensor with size ", result.sizes()[0], "x", result.sizes()[1]);
}

TORCH_META_FUNC(mm)(const Tensor & self, const Tensor & mat2) {
  TORCH_CHECK(self.dim() == 2, "self must be a matrix");
  TORCH_CHECK(mat2.dim() == 2, "mat2 must be a matrix");

  auto names = at::namedinference::compute_matmul_outnames(self, mat2);
  set_output(0, {self.sizes()[0], mat2.sizes()[1]}, {}, self.options(), names);
  const auto& result = maybe_get_output(0);
  //this check can fire for inplace op only, for all other versions result is guaranteed to be correct size
  TORCH_CHECK(((result.dim() == 2) && (result.sizes()[0] == self.sizes()[0]) && (result.sizes()[1] == mat2.sizes()[1])),
  "The input tensor must be a matrix with size ", self.sizes()[0], "x", mat2.sizes()[1], ", but got a ", result.dim(),
  "-D tensor with size ", result.sizes()[0], "x", result.sizes()[1]);
}
} // namespace meta
namespace native {

// NOLINTNEXTLINE(cppcoreguidelines-avoid-non-const-global-variables)
DEFINE_DISPATCH(addr_stub);
// NOLINTNEXTLINE(cppcoreguidelines-avoid-non-const-global-variables)
DEFINE_DISPATCH(linalg_vector_norm_stub);

// Helper function for det methods.
// For pivoted LU factorization A = P * L * U. Since we always have det(L) = 1,
// det(P) = \pm 1, this method returns a 3-tuple:
//   (det(P), diag(U), info),
// where info helps us identify singular matrices.
static inline std::tuple<c10::ExclusivelyOwned<Tensor>, c10::ExclusivelyOwned<Tensor>> _lu_det_P_diag_U(const Tensor& self) {
  Tensor pivs, lu, infos;
  std::tie(lu, pivs, infos) = at::_lu_with_info(self, /*pivot=*/true, /*check_errors=*/false);
  TORCH_CHECK(infos.ge(0).all().item<uint8_t>(), "Invalid argument passed to lu");
  auto n = self.size(-1);
  auto num_exchanges = (at::arange(1, n + 1, pivs.options()) != pivs)
    .sum(-1, /*keepdim=*/false, /*dtype=*/at::kLong).fmod_(2);
  auto u_diagonal = lu.diagonal(/*offset=*/0, /*dim1=*/-2, /*dim2=*/-1);
  num_exchanges.mul_(-2).add_(1);
  return std::make_tuple(c10::ExclusivelyOwned<Tensor>(std::move(num_exchanges)), c10::ExclusivelyOwned<Tensor>(std::move(u_diagonal)));
}

// Given a pivoted LU factorization A = P L U,
// det(A) = det(P) * det(L) * det(U).
// Since det(P) = +- 1 (even or odd permutation), and diag(L) = I, we get that
// det(A) = ([is P odd] * -2 + 1) * prod(diag(U))
std::tuple<Tensor, Tensor, Tensor> _det_lu_based_helper(const Tensor& self) {
  Tensor lu, pivs, infos;
  std::tie(lu, pivs, infos) = at::_lu_with_info(self, /*pivot=*/true, /*check_errors*/false);
  TORCH_CHECK(infos.ge(0).all().item<uint8_t>(), "at::_det_lu_based_helper(): Invalid argument passed to LU");

  // find det(P)
  auto n = self.size(-1);
  auto n_transpositions_mod_2 = (at::arange(1, n + 1, pivs.options()) != pivs)
    .sum(-1, /*keepdim=*/false, /*dtype=*/at::kLong).fmod_(2);
  auto p_det = n_transpositions_mod_2.mul_(-2).add_(1);

  auto det = p_det * at::prod(lu.diagonal(0, -2, -1), /*dim=*/-1);

  return std::make_tuple(det, lu, pivs);
}

// torch.det, alias for torch.linalg.det
Tensor det(const Tensor& self) {
  return at::linalg_det(self);
}

Tensor& linalg_det_out(const Tensor& self, Tensor& out) {
  checkSameDevice("torch.linalg.det", out, self, "out");
  checkLinalgCompatibleDtype("torch.linalg.det", out, self, "out");
  squareCheckInputs(self);
  TORCH_CHECK((at::isFloatingType(self.scalar_type()) || at::isComplexType(self.scalar_type())),
              "Expected a floating point or complex tensor as input");

  IntArrayRef out_sizes(self.sizes().data(), self.dim() - 2);
  at::native::resize_output(out, out_sizes);

<<<<<<< HEAD
  auto det = std::get<0>(at::native::_det_lu_based_helper(self));
  out.copy_(det);
=======
  c10::ExclusivelyOwned<Tensor> det_P, diag_U;
  std::tie(det_P, diag_U) = _lu_det_P_diag_U(self);
  // complete_det is 0 when U is singular (U(i, i) = 0 for some i in [1, self.size(-1)]).
  // The product accumulation takes care of this case, and hence no special case handling is required.
  at::prod_out(out, *diag_U, -1);
  out.mul_(*det_P);
>>>>>>> 666dff38
  return out;
}

Tensor linalg_det(const Tensor& self) {
  squareCheckInputs(self);
  TORCH_CHECK((at::isFloatingType(self.scalar_type()) || at::isComplexType(self.scalar_type())),
              "Expected a floating point or complex tensor as input");

  return std::get<0>(at::_det_lu_based_helper(self));
}

Tensor logdet(const Tensor& self) {
  squareCheckInputs(self);
  TORCH_CHECK((at::isFloatingType(self.scalar_type()) || at::isComplexType(self.scalar_type())),
              "Expected a floating point tensor as input");

  c10::ExclusivelyOwned<Tensor> det_P, diag_U;
  std::tie(det_P, diag_U) = _lu_det_P_diag_U(self);
  Tensor det_sign = diag_U->sign().prod(-1).mul_(*det_P);

  // If det_sign > 0, diag_U.abs_().log_().sum(-1) gives logdet (this means U is not singular).
  // If det_sign <= 0, then we get proper nan (when det < 0, i.e., det_sign) or -inf (when det = 0, i.e., U is singular).
  // U is singular when U(i, i) = 0 for some i in [1, self.size(-1)].
  Tensor logdet_vals = diag_U->abs_().log_().sum(-1);
  if (self.dim() > 2) {
    auto indices = toListOfOptionalTensors((det_sign < 0).nonzero_numpy());
    // NOLINTNEXTLINE(performance-move-const-arg)
    logdet_vals.index_put_(std::move(indices), at::full({}, NAN, self.options()));
  } else if (det_sign.item<double>() < 0) {
    logdet_vals.fill_(NAN);
  }
  return logdet_vals;
}

std::tuple<Tensor, Tensor> linalg_slogdet(const Tensor& self) {
  squareCheckInputs(self);
  ScalarType t = self.scalar_type();
  TORCH_CHECK(t == ScalarType::Double || t == ScalarType::Float || t == ScalarType::ComplexFloat || t == ScalarType::ComplexDouble,
              "linalg_slogdet: expected a tensor of float, double, cfloat or cdouble types but got ", t);

  c10::ExclusivelyOwned<Tensor> det_P, diag_U;
  std::tie(det_P, diag_U) = _lu_det_P_diag_U(self);
  auto det_sign = diag_U->sgn().prod(-1).mul_(*det_P);
  // abslogdet_val is -inf if U is singular, in which case diag_U.abs_().log_().sum(-1) will return -inf.
  // U is singular when U(i, i) = 0 for some i in [1, self.size(-1)].
  // Since abslogdet_val cannot take nan, no special case handling is required.
  // in-place abs is not supported for complex tensors
  auto abslogdet_val = isComplexType(t) ? diag_U->abs().log_().sum(-1) : diag_U->abs_().log_().sum(-1);
  return std::make_tuple(det_sign, abslogdet_val);
}

// TODO: implement _out variant avoiding copy and using already allocated storage directly
std::tuple<Tensor&, Tensor&> linalg_slogdet_out(const Tensor& input, Tensor& sign, Tensor& logabsdet) {
  checkSameDevice("linalg_slogdet", sign, input, "sign");
  checkSameDevice("linalg_slogdet", logabsdet, input, "logabsdet");
  checkLinalgCompatibleDtype("linalg_slogdet", sign, input, "sign");
  ScalarType real_dtype = toValueType(input.scalar_type());
  // logabsdet is always real-valued here
  checkLinalgCompatibleDtype("linalg_slogdet", logabsdet.scalar_type(), real_dtype, "logabsdet");

  Tensor sign_tmp, logabsdet_tmp;
  std::tie(sign_tmp, logabsdet_tmp) = at::linalg_slogdet(input);

  at::native::resize_output(sign, sign_tmp.sizes());
  sign.copy_(sign_tmp);
  at::native::resize_output(logabsdet, logabsdet_tmp.sizes());
  logabsdet.copy_(logabsdet_tmp);

  return std::tuple<Tensor&, Tensor&>(sign, logabsdet);
}

std::tuple<Tensor, Tensor> slogdet(const Tensor& self) {
  return at::linalg_slogdet(self);
}

Tensor linalg_pinv(const Tensor& input, const Tensor& rcond, bool hermitian) {
  NoTF32Guard disable_tf32;
  ScalarType t = input.scalar_type();
  TORCH_CHECK((t == ScalarType::Double || t == ScalarType::Float || t == ScalarType::ComplexFloat || t == ScalarType::ComplexDouble)
              && input.dim() >= 2,
              "linalg_pinv(", t, "{", input.sizes(), "}): expected a tensor with 2 or more dimensions "
              "of float, double, cfloat or cdouble types");
  TORCH_CHECK(rcond.device() == input.device(),
              "Expected rcond and input to be on the same device, but found rcond on ",
              rcond.device(), " and input on ", input.device(), " instead.");
  TORCH_CHECK(!at::isComplexType(rcond.scalar_type()),
              "linalg_pinv: rcond tensor of complex type is not supported.");

  if (input.numel() == 0) {
    // The implementation below uses operations that do not work for zero numel tensors
    // therefore we need this early return for 'input.numel() == 0' case
    Tensor U, S, V;
    // TODO: replace input.svd with linalg_svd when torch/xla can work with at::linalg_svd
    std::tie(U, S, V) = input.svd();
    return at::matmul(V * S.reciprocal().unsqueeze(-2), U.conj().transpose(-2, -1));
  }

  // If not Hermitian use singular value decomposition, else use eigenvalue decomposition
  if (!hermitian) {
    Tensor U, S, V;
    // TODO: replace input.svd with linalg_svd
    // using linalg_svd breaks pytorch/xla, see https://github.com/pytorch/xla/issues/2755
    std::tie(U, S, V) = input.svd();
    Tensor max_val = at::narrow(S, /*dim=*/-1, /*start=*/0, /*length=*/1);  // singular values are sorted in descending order
    Tensor S_pseudoinv = at::where(S > (rcond.unsqueeze(-1) * max_val), S.reciprocal(), at::zeros({}, S.options())).to(input.dtype());
    // computes V @ diag(S_pseudoinv) @ U.conj().T
    return at::matmul(V * S_pseudoinv.unsqueeze(-2), U.conj().transpose(-2, -1));
  } else {
    Tensor S, U;
    std::tie(S, U) = at::linalg_eigh(input);
    // For Hermitian matrices, singular values equal to abs(eigenvalues)
    Tensor S_abs = S.abs();
    // eigenvalues are sorted in ascending order starting with negative values, we need a maximum value of abs(eigenvalues)
    Tensor max_val = S_abs.amax(/*dim=*/-1, /*keepdim=*/true);
    Tensor S_pseudoinv = at::where(S_abs > (rcond.unsqueeze(-1) * max_val), S.reciprocal(), at::zeros({}, S.options())).to(input.dtype());
    // computes U @ diag(S_pseudoinv) @ U.conj().T
    return at::matmul(U * S_pseudoinv.unsqueeze(-2), U.conj().transpose(-2, -1));
  }
}

Tensor linalg_pinv(const Tensor& input, double rcond, bool hermitian) {
  Tensor rcond_tensor = at::full({}, rcond, input.options().dtype(ScalarType::Double));
  return at::linalg_pinv(input, rcond_tensor, hermitian);
}

// TODO: implement _out variant avoiding copy and using already allocated storage directly
Tensor& linalg_pinv_out(const Tensor& input, const Tensor& rcond, bool hermitian, Tensor& result) {
  checkSameDevice("linalg_pinv", result, input);
  checkLinalgCompatibleDtype("linalg_pinv", result, input);

  Tensor result_tmp = at::linalg_pinv(input, rcond, hermitian);
  at::native::resize_output(result, result_tmp.sizes());
  result.copy_(result_tmp);
  return result;
}

Tensor& linalg_pinv_out(const Tensor& input, double rcond, bool hermitian, Tensor& result) {
  Tensor rcond_tensor = at::full({}, rcond, input.options().dtype(ScalarType::Double));
  return at::linalg_pinv_out(result, input, rcond_tensor, hermitian);
}

Tensor pinverse(const Tensor& self, double rcond) {
  return at::linalg_pinv(self, rcond, /*hermitian=*/false);
}

// matrix_power implementation
namespace {

/**
 * @brief Raises the input matrix to the given power n
 *
 * If the exponent n is negative, the inverse of the input
 * matrix will be raised to power abs(n).
 *
 * @param self (batched) square matrix to raise to power n
 * @param n exponent to raise matrix (or matrices in batch) to
 * @param _out optional tensor to write the output to
 * @return Tensor input matrix raised to power n
 */
Tensor linalg_matrix_power_impl(
    const Tensor& self,
    int64_t n,
    c10::optional<Tensor> _out) {
  auto out = _out.value_or(Tensor());

  squareCheckInputs(self);
  if (_out.has_value()) {
    checkSameDevice("matrix_power", out, self);
    checkLinalgCompatibleDtype("matrix_power", out, self);
    at::native::resize_output(out, self.sizes());
  }

  // For n=0 we return the identity matrix of the same shape as input.
  if (n == 0) {
    if (!_out.has_value()) {
      // Clone input to include result in the autograd graph
      out = self.clone(at::MemoryFormat::Contiguous);
    }
    return out.copy_(at::eye(self.size(-2), self.options()));
  }
  if (n == 1) {
    return _out.has_value() ? out.copy_(self)
                            : self.clone(at::MemoryFormat::Contiguous);
  }
  if (n == -1) {
    return _out.has_value() ? at::linalg_inv_out(out, self)
                            : at::linalg_inv(self);
  }

  // For negative n we inverte the input matrix before raising to power abs(n)
  auto a = n < 0 ? at::linalg_inv(self) : self;
  n = std::abs(n);

  // Fast paths for small powers
  if (n == 2) {
    return _out.has_value() ? at::matmul_out(out, a, a) : at::matmul(a, a);
  }
  if (n == 3) {
    return _out.has_value() ? at::matmul_out(out, at::matmul(a, a), a)
                            : at::matmul(at::matmul(a, a), a);
  }

  // This is a binary decomposition of n.
  // Moving from the least significant bit to the most significant bit
  // This is done to reduce the number of matrix multiplications
  // by raising the input matrix in powers of 2
  // The total number of matrix multiplications are
  // number of bits + number of bits that equal 1 ~ O(log n)
  // instead of O(n)
  Tensor z, result;
  while (n > 0) {
    const auto bit = n % 2;
    n = n / 2;
    z = z.defined() ? at::matmul(z, z) : a;
    if (bit == 1) {
      if (_out.has_value() && n <= 0) {
        // Last multiplication can use the out version
        return result.defined() ? at::matmul_out(out, result, z) : out.copy_(z);
      }
      result = result.defined() ? at::matmul(result, z) : z;
    }
  }

  return result;
}

} // namespace

Tensor& linalg_matrix_power_out(const Tensor& self, int64_t n, Tensor& result) {
  linalg_matrix_power_impl(self, n, result);
  return result;
}

Tensor linalg_matrix_power(const Tensor& self, int64_t n) {
  return linalg_matrix_power_impl(self, n, c10::nullopt);
}

Tensor& matrix_power_out(const Tensor& self, int64_t n, Tensor& result) {
  return at::native::linalg_matrix_power_out(self, n, result);
}

Tensor matrix_power(const Tensor& self, int64_t n) {
  return at::native::linalg_matrix_power(self, n);
}

// Computes the rank of 'input' and saves the result in-place in 'result'
// 'hermitian' controls whether SVD or eigendecomposition is used for computing the singular values
// 'atol' and 'rtol' are the absolute and relative tolerances, respectively.
// TODO: this function can be made public, see: https://github.com/pytorch/pytorch/issues/54151
static Tensor& linalg_matrix_rank_out_helper(const Tensor& input, const Tensor& atol, const Tensor& rtol, bool hermitian, Tensor& result) {
  checkSameDevice("torch.linalg.matrix_rank", result, input);
  checkSameDevice("torch.linalg.matrix_rank", atol, input, "atol");
  checkSameDevice("torch.linalg.matrix_rank", rtol, input, "rtol");
  ScalarType output_type = ScalarType::Long;
  checkLinalgCompatibleDtype("torch.linalg.matrix_rank", result.scalar_type(), output_type);

  // Matrices or batch of matrices are allowed
  TORCH_CHECK(input.dim() >= 2, "torch.linalg.matrix_rank: Expected as input a matrix or a batch of matrices, but got a tensor of size: ", input.sizes());

  TORCH_CHECK(!at::isComplexType(atol.scalar_type()),
              "torch.linalg.matrix_rank: atol tensor of complex type is not supported.");
  TORCH_CHECK(!at::isComplexType(rtol.scalar_type()),
              "torch.linalg.matrix_rank: rtol tensor of complex type is not supported.");

  // matrix_rank assigns a scalar value for each matrix in the batch so
  // result's shape is equal to input.shape[0:input.ndim-2]
  // for single matrix result_shape = {}
  auto result_shape = IntArrayRef(input.sizes().cbegin(), input.sizes().cend() - 2);
  at::native::resize_output(result, result_shape);

  // NumPy doesn't take into account possible input with no elements and it errors on max not defined for this case
  // Let's output 0 for this case, since that kind of matrices have zero number of non-zero rows, hence rank is 0.
  if (input.numel() == 0) {
    result.fill_(0);
    return result;
  }

  // We compute matrix rank as the number of singular or absolute eigen values
  // that are above max(atol, rtol * max(S)) threshold
  Tensor S, max_S;
  if (!hermitian) {
    S = at::linalg_svdvals(input);
    // singular values are sorted in descending order
    max_S = at::narrow(S, /*dim=*/-1, /*start=*/0, /*length=*/1);
  } else {
    S = at::linalg_eigvalsh(input);
    S = S.abs();
    // eigenvalues are sorted in ascending order starting with negative values, we need a maximum value of abs(eigenvalues)
    max_S = S.amax(/*dim=*/-1, /*keepdim=*/true);
  }

  Tensor tol = at::max(atol.unsqueeze(-1), rtol * max_S);

  result = at::sum_out(result, S > tol, /*dim=*/-1);
  return result;
}

Tensor& linalg_matrix_rank_out(const Tensor& input, const Tensor& tol, bool hermitian, Tensor& result) {
  // For NumPy compatibility tol is not scaled with max(singular_value) if the value for tol is provided
  // It is assumed that the provided value is the absolute tolerance
  Tensor rtol = at::zeros({}, tol.options());
  result = linalg_matrix_rank_out_helper(input, tol, rtol, hermitian, result);
  return result;
}

Tensor& linalg_matrix_rank_out(const Tensor& input, optional<double> tol, bool hermitian, Tensor& result) {
  double tol_value;
  Tensor atol, rtol;
  if (tol.has_value()) {
    tol_value = tol.value();
    // For NumPy compatibility tol is not scaled with max(singular_value) if the value for tol is provided
    // It is assumed that the provided value is the absolute tolerance
    atol = at::full({}, tol_value, input.options().dtype(ScalarType::Double));
    rtol = at::zeros({}, input.options().dtype(ScalarType::Double));
  } else {
    ScalarType real_dtype = toValueType(input.scalar_type());
    // This is NumPy compatible default value
    tol_value = _get_epsilon(real_dtype) * std::max(input.size(-1), input.size(-2));
    // It is assumed that the default tolerance is the relative tolerance
    atol = at::zeros({}, input.options().dtype(ScalarType::Double));
    rtol = at::full({}, tol_value, input.options().dtype(ScalarType::Double));
  }

  result = linalg_matrix_rank_out_helper(input, atol, rtol, hermitian, result);
  return result;
}

Tensor linalg_matrix_rank(const Tensor& input, const Tensor& tol, bool hermitian) {
  Tensor result = at::empty({0}, input.options().dtype(ScalarType::Long));
  result = at::linalg_matrix_rank_outf(input, tol, hermitian, result);
  return result;
}

Tensor linalg_matrix_rank(const Tensor& input, optional<double> tol, bool hermitian) {
  Tensor result = at::empty({0}, input.options().dtype(ScalarType::Long));
  result = at::linalg_matrix_rank_outf(input, tol, hermitian, result);
  return result;
}

Tensor matrix_rank(const Tensor& self, double tol, bool symmetric) {
  TORCH_WARN_ONCE(
    "torch.matrix_rank is deprecated in favor of torch.linalg.matrix_rank",
    "and will be removed in a future PyTorch release. The parameter 'symmetric' was ",
    "renamed in torch.linalg.matrix_rank to 'hermitian'."
  );
  return at::linalg_matrix_rank(self, optional<double>(tol), symmetric);
}

Tensor matrix_rank(const Tensor& self, bool symmetric) {
  TORCH_WARN_ONCE(
    "torch.matrix_rank is deprecated in favor of torch.linalg.matrix_rank",
    "and will be removed in a future PyTorch release. The parameter 'symmetric' was ",
    "renamed in torch.linalg.matrix_rank to 'hermitian'."
  );
  return at::linalg_matrix_rank(self, c10::nullopt, symmetric);
}

// multi_dot helper functions
namespace {

/**
 * @brief Computes the optimal matrix chain multiplication order
 *
 * Follows the dynamic programming algorithm from Cormen et al,
 * "Introduction to Algorithms, Third Edition", Chapter 15.2,
 * p. 370-378. Note that the book uses 1-based indexing.
 *
 * The cost of multiplying two matrices with sizes p x q and q x r
 * is defined here as p * q * r. The optimal multiplication order
 * is the one that minimizes the total cost.
 *
 * @param tensors list of 2D tensors
 * @return a 2D vector s used by #matrix_chain_multiplication to construct
 *         the optimal matrix multiplication order. The optimal multiplication
 *         order for multiplying tensors i...j is to multiply tensors i...s[i, j]
 *         and tensors (s[i, j] + 1)...j first and then the result of that.
 */
std::vector<std::vector<int64_t>> matrix_chain_order(TensorList tensors) {
  const size_t n = tensors.size();

  // Tensor i has dimensions p[i] x p[i + 1]
  std::vector<int64_t> p(n + 1);
  for (const auto i : c10::irange(n)) {
    p[i] = tensors[i].size(0);
  }
  p[n] = tensors[n - 1].size(1);

  // m[i, j] = k where k is the minimum cost for multiplying tensors i...j
  std::vector<std::vector<int64_t>> m(n, std::vector<int64_t>(n, 0));

  // s[i, j] = k where k is the index at which to split the list such that
  // optimally multiplying matrices i...k and k...j first and then the resulting
  // matrices is the optimal order for multiplying matrices i...j.
  std::vector<std::vector<int64_t>> s(n, std::vector<int64_t>(n));

  // Compute the optimal multiplication order
  for (const auto l : c10::irange(1, n)) {
    for (const auto i : c10::irange(n - l)) {
      const auto j = i + l;
      m[i][j] = std::numeric_limits<int64_t>::max();
      for (const auto k : c10::irange(i, j)) {
        const auto q = m[i][k] + m[k + 1][j] + p[i] * p[k + 1] * p[j + 1];
        if (q < m[i][j]) {
          m[i][j] = q;
          s[i][j] = k;
        }
      }
    }
  }

  return s;
}

/**
 * @brief Recursively multiplies the tensors i...j using the given order
 *
 * @param tensors matrices to multiply togther
 * @param order optimal chain multiplication order from #matrix_chain_order
 * @param i index of first tensor to be multiplied
 * @param j index of last tensor to be multiplied
 * @return Tensor result of multiplying tensors[i...j] together.
 */
Tensor matrix_chain_multiplication(
    TensorList tensors,
    const std::vector<std::vector<int64_t>>& order,
    int64_t i,
    int64_t j) {
  if (i == j) {
    return tensors[i];
  }
  return at::mm(
      matrix_chain_multiplication(tensors, order, i, order[i][j]),
      matrix_chain_multiplication(tensors, order, order[i][j] + 1, j));
}

// Implements torch.linalg.multi_dot
Tensor multi_dot_impl(TensorList _tensors, c10::optional<Tensor> _out) {
  const size_t n = _tensors.size();
  TORCH_CHECK(n >= 2, "multi_dot(): expected at least 2 tensors but got ", n);

  std::vector<int64_t> out_shape;
  std::vector<Tensor> tensors(n);

  // If the first tensor is 1D of size n view it as a row vector (1, n)
  if (_tensors[0].dim() == 1) {
    tensors[0] = _tensors[0].unsqueeze(0);
  } else if (_tensors[0].dim() == 2) {
    tensors[0] = _tensors[0];
    out_shape.emplace_back(tensors[0].size(0));
  } else {
    TORCH_CHECK(
        false,
        "multi_dot(): the first tensor must be 1D or 2D but got ",
        _tensors[0].dim(),
        "D");
  }

  // If the last tensor is 1D of size n view it as a column vector (n, 1)
  if (_tensors[n - 1].dim() == 1) {
    tensors[n - 1] = _tensors[n - 1].unsqueeze(-1);
  } else if (_tensors[n - 1].dim() == 2) {
    tensors[n - 1] = _tensors[n - 1];
    out_shape.emplace_back(tensors[n - 1].size(1));
  } else {
    TORCH_CHECK(
        false,
        "multi_dot(): the last tensor must be 1D or 2D but got ",
        _tensors[n - 1].dim(),
        "D");
  }

  // Ensure middle tensors are 2D
  for (const auto i : c10::irange(1, n - 1)) {
    TORCH_CHECK(
        _tensors[i].dim() == 2,
        "multi_dot(): tensor ",
        i,
        " must be 2D but got ",
        _tensors[i].dim(),
        "D");
    tensors[i] = _tensors[i];
  }

  // Ensure all tensors have the same device and dtype and check
  // that the shapes can be multiplied
  const auto dtype = tensors[0].dtype();
  const auto device = tensors[0].device();
  for (const auto i : c10::irange(1, n)) {
    TORCH_CHECK(
        tensors[i].dtype() == dtype,
        "multi_dot(): all tensors must have be the same dtype but tensor 0 is ",
        dtype,
        " and tensor ",
        i,
        " ",
        tensors[i].dtype());
    TORCH_CHECK(
        tensors[i].device() == device,
        "multi_dot(): all tensors must be on the same device but tensor 0 is on ",
        device,
        " and tensor ",
        i,
        " on ",
        tensors[i].device());
    TORCH_CHECK(
        tensors[i - 1].size(-1) == tensors[i].size(0),
        "multi_dot(): tensors ",
        i - 1,
        " and ",
        i,
        " with shapes ",
        _tensors[i - 1].sizes(),
        " and ",
        _tensors[i].sizes(),
        " cannot be multiplied")
  }

  Tensor result;

  if (_out.has_value()) {
    auto out = *_out;
    TORCH_CHECK(
        dtype == out.dtype(),
        "multi_dot(): expected out tensor to have dtype ",
        dtype,
        " but got ",
        out.dtype());
    TORCH_CHECK(
        device == out.device(),
        "multi_dot(): expected out tensor to be on device ",
        device,
        " but got ",
        out.device());

    // If the last and last tensors have shapes (a, b) and (b, c) the
    // output has shape (a, c). If either the first or last tensor is 1D
    // a and/or c dimensions will be implicitely size 1 and will be ommited
    // from the output. e.g. for inputs (a, b) x (b) the output has shape (a,).
    at::native::resize_output(out, out_shape);

    // View output as 2D for simplicity of computation.
    result = out.view({tensors[0].size(0), tensors.back().size(-1)});
  }

  // The resize_ and view calls below are to ensure the
  // output shape respects the original dimensionality of
  // the first and last tensors which we are now viewed as 2D

  if (tensors.size() == 2) {
    return _out.has_value() ? at::mm_out(result, tensors[0], tensors[1])
                         : at::mm(tensors[0], tensors[1]).view(out_shape);
  }

  // Why the separate implementation for 3 matrices?
  // The logic for three matrices is much faster when done directly
  // Requires 1 comparison to 4 comparisons and fewer arithmetic operations
  if (tensors.size() == 3) {
    const auto a = tensors[0].size(0);
    const auto b = tensors[1].size(0);
    const auto c = tensors[2].size(0);
    const auto d = tensors[2].size(1);

    // The matrices are of size (a x b), (b x c), (c x d)
    // cost_1 is the cost of parenthesizing (a x b) and (b x c) and then
    // combining (c x d) cost_2 is the cost of parenthesizing (b x c) and (c x
    // d) and then combining (a x b)
    const auto cost_1 = (a * c) * (b + d);
    const auto cost_2 = (b * d) * (a + c);

    if (cost_1 > cost_2) {
      return _out.has_value()
          ? at::mm_out(result, tensors[0], at::mm(tensors[1], tensors[2]))
          : at::mm(tensors[0], at::mm(tensors[1], tensors[2])).view(out_shape);
    } else {
      return _out.has_value()
          ? at::mm_out(result, at::mm(tensors[0], tensors[1]), tensors[2])
          : at::mm(at::mm(tensors[0], tensors[1]), tensors[2]).view(out_shape);
    }
  }

  // Algorithm for multiplying 4 or more matrices
  const auto order = matrix_chain_order(tensors);
  const int64_t i = 0;
  const int64_t j = n - 1;

  if (_out.has_value()) {
    // We manually implement the first recursive layer here so we can use mm_out
    // for the final multiplication
    return at::mm_out(
        result,
        matrix_chain_multiplication(tensors, order, i, order[i][j]),
        matrix_chain_multiplication(tensors, order, order[i][j] + 1, j));
  }
  return matrix_chain_multiplication(tensors, order, i, j).view(out_shape);
}

} // namespace

Tensor linalg_multi_dot(TensorList tensors) {
  return multi_dot_impl(tensors, c10::nullopt);
}

Tensor& linalg_multi_dot_out(TensorList tensors, Tensor& result) {
  multi_dot_impl(tensors, result);
  return result;
}

Tensor chain_matmul(TensorList matrices) {
  TORCH_WARN_ONCE(
      "torch.chain_matmul is deprecated and will be removed in a future PyTorch release. ",
      "Use torch.linalg.multi_dot instead, which accepts a list of two or more tensors rather than ",
      "multiple parameters."
  );
  checkAllSameDim(matrices, 2);

  TORCH_CHECK(
      matrices.size() > 0, "chain_matmul(): Expected one or more matrices");

  if (matrices.size() == 1) {
    return matrices[0].clone();
  }

  return at::native::linalg_multi_dot(matrices);
}

Tensor& chain_matmul_out(TensorList matrices, Tensor& result) {
  TORCH_WARN_ONCE(
      "torch.chain_matmul is deprecated and will be removed in a future PyTorch release. ",
      "Use torch.linalg.multi_dot instead, which accepts a list of two or more tensors rather than ",
      "multiple parameters."
  );
  checkAllSameDim(matrices, 2);

  TORCH_CHECK(
      matrices.size() > 0, "chain_matmul(): Expected one or more matrices");

  if (matrices.size() == 1) {
    at::native::resize_output(result, matrices[0].sizes());
    return result.copy_(matrices[0]);
  }

  return at::native::linalg_multi_dot_out(matrices, result);
}

static void check_1d(const Tensor& t, const char* arg, const char* fn) {
 TORCH_CHECK(t.dim() == 1, fn, ": Expected 1-D argument ", arg, ", but got ", t.dim(), "-D");
}

static void check_addr_scalar(const ScalarType dtype,
                              const Scalar& scalar,
                              const std::string& scalar_name) {
  TORCH_CHECK(
    !scalar.isBoolean() || dtype == ScalarType::Bool,
    "Boolean ", scalar_name, " only supported for Boolean results.");
  TORCH_CHECK(
    isFloatingType(dtype) || isComplexType(dtype) || scalar.isIntegral(true),
    "For integral input tensors, "
    "argument ", scalar_name ," must not be a floating point number.");
}

static TensorIterator build_addr_iter(Tensor& result,
                                      const Tensor& self,
                                      const Tensor& vec1,
                                      const Tensor& vec2) {
  check_1d(vec1, "vec1", "addr");
  check_1d(vec2, "vec2", "addr");

  const auto vec1_size0 = vec1.sizes()[0];
  const auto vec2_size0 = vec2.sizes()[0];
  auto self_ = &result == &self
    ? c10::MaybeOwned<Tensor>::borrowed(self)
    : expand_size(self, {vec1_size0, vec2_size0}, "addr");
  TORCH_CHECK(
    self_->dim() == 2,
    "2D tensor expected, got ", self_->dim(), "D tensor for input"
  );
  TORCH_CHECK(
    self_->sizes()[0] == vec1_size0 && self_->sizes()[1] == vec2_size0,
    "size mismatch, input: ", self_->sizes(),
    ", v1: ", vec1.sizes(),
    ", v2: ", vec2.sizes()
  );

  auto iter = TensorIteratorConfig()
    .set_check_mem_overlap(true)
    .add_output(result)
    .add_owned_input(*self_)
    .add_owned_input(vec1.reshape({vec1_size0, 1}))
    .add_input(vec2)
    .allow_cpu_scalars(true)
    .promote_inputs_to_common_dtype(true)
    .cast_common_dtype_to_outputs(true)
    .enforce_safe_casting_to_output(true)
    .build();
  return iter;
}

Tensor addr(const Tensor& self,
            const Tensor& vec1, const Tensor& vec2,
            const Scalar& beta, const Scalar& alpha) {
  Tensor result;
  auto iter = build_addr_iter(result, self, vec1, vec2);

  check_addr_scalar(iter.dtype(), beta, "beta");
  check_addr_scalar(iter.dtype(), alpha, "alpha");

  addr_stub(iter.device_type(), iter, beta, alpha);
  return iter.output();
}

Tensor& addr_(Tensor& self,
              const Tensor& vec1, const Tensor& vec2,
              const Scalar& beta, const Scalar& alpha) {
  return at::addr_out(self, self, vec1, vec2, beta, alpha);
}

Tensor& addr_out(const Tensor& self,
                 const Tensor& vec1, const Tensor& vec2,
                 const Scalar& beta, const Scalar& alpha, Tensor &result) {
  auto iter = build_addr_iter(result, self, vec1, vec2);

  check_addr_scalar(iter.dtype(), beta, "beta");
  check_addr_scalar(iter.dtype(), alpha, "alpha");

  addr_stub(iter.device_type(), iter, beta, alpha);
  return result;
}

// The math_addr and math_addr_out functions support backends
// other than CPU and CUDA, such as XLA.
// They are implemented using the composition of existing ops
Tensor math_addr(const Tensor& self,
                 const Tensor& vec1, const Tensor& vec2,
                 const Scalar& beta, const Scalar& alpha) {
  // when beta==0, values in self should be ignored,
  // nans and infs in self should not propagate.
  if (beta.toComplexDouble() == 0.0) {
    if (alpha.toComplexDouble() == 1.0) {
      return at::outer(vec1, vec2);
    }
    return alpha * at::outer(vec1, vec2);
  }

  if (beta.toComplexDouble() == 1.0) {
    if (alpha.toComplexDouble() == 1.0) {
      return self + at::outer(vec1, vec2);
    }
    return self + alpha * at::outer(vec1, vec2);
  }

  if (alpha.toComplexDouble() == 1.0) {
    return beta * self + at::outer(vec1, vec2);
  }
  return beta * self + alpha * at::outer(vec1, vec2);
}

Tensor& math_addr_out(const Tensor& self,
                      const Tensor& vec1, const Tensor& vec2,
                      const Scalar& beta, const Scalar& alpha, Tensor &result) {
  auto addr_result = at::addr(self, vec1, vec2, beta, alpha);

  // Validates safe casting
  const auto result_dtype = addr_result.scalar_type();
  TORCH_CHECK(canCast(result_dtype, result.scalar_type()),
              "result type ", result_dtype,
              " can't be cast to the desired output type ", result.scalar_type());

  at::native::resize_output(result, addr_result.sizes().vec());
  result.copy_(addr_result);
  return result;
}

// torch.ger, alias for torch.outer
Tensor& ger_out(const Tensor& self, const Tensor& vec2, Tensor &result) {
  TORCH_WARN("torch.ger is deprecated and will be removed in a future PyTorch release. "
             "Use torch.outer instead.");
  return at::outer_out(result, self, vec2);
}

Tensor ger(const Tensor& self, const Tensor& vec2) {
  return self.outer(vec2);
}

Tensor& inner_out(const Tensor& self, const Tensor& other, Tensor& out) {
  checkDeviceType("inner()", {out, self, other}, self.device().type());

  // If either self or other is a scalar just multiply them
  if (self.dim() == 0 || other.dim() == 0) {
    at::mul_out(out, self, other);
    return out;
  }

  // Last dimension should match (tensordot does not enforce this)
  TORCH_CHECK(
      self.size(-1) == other.size(-1),
      "inner() the last dimension must match on both input tensors but got shapes ",
      self.sizes(),
      " and ",
      other.sizes());

  at::tensordot_out(out, self, other, -1, -1);
  return out;
}

Tensor inner(const Tensor& self, const Tensor& other) {
  checkDeviceType("inner()", {self, other}, self.device().type());

  // If either self or other is a scalar just multiply them
  if (self.dim() == 0 || other.dim() == 0) {
    return self * other;
  }

  // Last dimension should match (tensordot does not enforce this)
  TORCH_CHECK(
      self.size(-1) == other.size(-1),
      "inner() the last dimension must match on both input tensors but got shapes ",
      self.sizes(),
      " and ",
      other.sizes());

  return at::tensordot(self, other, -1, -1);
}

Tensor& outer_out(const Tensor& self, const Tensor& vec2, Tensor &result) {
  check_1d(self, "self", "outer");
  check_1d(vec2, "vec2", "outer");

  // torch.outer is implemented as a composite op using reshape and mul
  at::mul_out(result, self.reshape({self.size(0), 1}), vec2);
  return result;
}

Tensor outer(const Tensor& self, const Tensor& vec2) {
  check_1d(self, "self", "outer");
  check_1d(vec2, "vec2", "outer");

  return self.reshape({self.size(0), 1}) * vec2;
}

static void addmm_impl_cpu_(
    Tensor &result, const Tensor &self, Tensor m1, Tensor m2, const Scalar& beta, const Scalar& alpha) {
  TORCH_INTERNAL_ASSERT(self.dim() == 2 && m1.dim() == 2 && m2.dim() == 2);

  // Array access is faster than .size(n) and .stride(n)
  const auto self_sizes = self.sizes();
  auto m1_strides = m1.strides();
  auto m1_sizes = m1.sizes();
  auto m2_strides = m2.strides();
  auto m2_sizes = m2.sizes();

  // keeping TORCH_CHECKs here because othe mm methods also utilize this impl.
  // TODO move this to meta once all methods have migrated to structured kernel.
  TORCH_CHECK(
      m1_sizes[1] == m2_sizes[0], "mat1 and mat2 shapes cannot be multiplied (",
      m1_sizes[0], "x", m1_sizes[1], " and ", m2_sizes[0], "x", m2_sizes[1], ")");

  TORCH_CHECK(
      self_sizes[0] == m1_sizes[0] && self_sizes[1] == m2_sizes[1],
      "input shape is incompatible with matrix multiplication (",
      m1_sizes[0], "x", m1_sizes[1], " @ ", m2_sizes[0], "x", m2_sizes[1], " != ",
      self_sizes[0], "x", self_sizes[1], ")");

  at::native::resize_output(result, self_sizes);
  const auto result_strides = result.strides();
  const auto result_sizes = result.sizes();

  if (result.numel() == 0) {
    return;
  }

  if (beta.toComplexDouble() != 0.0 && !self.is_same(result)) {
    result.copy_(self);
  }

  bool transpose_c = false;
  Tensor c;

  // Cast result as matrix a
  if (result_strides[0] == 1 &&
      (result_sizes[1] == 1 || result_strides[1] >= std::max(int64_t{1}, result_sizes[0]))) {
    transpose_c = false;
    c = result;
  } else if (result_strides[1] == 1 &&
             (result_sizes[0] == 1 || result_strides[0] >= std::max(int64_t{1}, result_sizes[1]))) {
    std::swap(m1, m2);
    std::swap(m1_sizes, m2_sizes);
    std::swap(m1_strides, m2_strides);
    transpose_c = true;
    c = result;
  } else {
    transpose_c = false;
    // make c FORTRAN contiguous
    c = result.transpose(0, 1).contiguous().transpose_(0, 1);
  }

  const int64_t m = result_sizes[transpose_c ? 1 : 0];
  const int64_t n = result_sizes[transpose_c ? 0 : 1];
  const int64_t k = m1_sizes[transpose_c ? 0 : 1];

  // Cast m1 as matrix a
  bool transpose_a = false;
  Tensor a;
  /* Need lda >= max(1, (transpose_a ? k : m)) */
  if (m1_strides[transpose_c ? 1 : 0] == 1 &&
      m1_strides[transpose_c ? 0 : 1] >= std::max(int64_t{1}, m)) {
    transpose_a = false;
    a = m1;
  } else if (m1_strides[transpose_c ? 0 : 1] == 1 &&
             m1_strides[transpose_c ? 1 : 0] >= std::max(int64_t{1}, k)) {
    transpose_a = true;
    a = m1;
  } else {
    transpose_a = !transpose_c;
    a = m1.clone(at::MemoryFormat::Contiguous);
  }

  // Cast m2 as matrix b
  bool transpose_b = false;
  Tensor b;
  /* Need ldm2_ >= max(1, (transpose_m2 == 'n' ? k : n)) */
  if (m2_strides[transpose_c ? 1 : 0] == 1 &&
      m2_strides[transpose_c ? 0 : 1] >= std::max(int64_t{1}, k)) {
    transpose_b = false;
    b = m2;
  } else if (m2_strides[transpose_c ? 0 : 1] == 1 &&
             m2_strides[transpose_c ? 1 : 0] >= std::max(int64_t{1}, n)) {
    transpose_b = true;
    b = m2;
  } else {
    transpose_b = !transpose_c;
    b = m2.clone(at::MemoryFormat::Contiguous);
  }

  const int64_t lda = a.strides()[(transpose_a == transpose_c) ? 1 : 0];
  const int64_t ldb = b.strides()[(transpose_b == transpose_c) ? 1 : 0];
  const int64_t ldc = c.strides()[transpose_c ? 0 : 1];

  // Apply BLAS routine
  AT_DISPATCH_ALL_TYPES_AND_COMPLEX_AND2(kHalf, kBFloat16,
      result.scalar_type(), "addmm_impl_cpu_",
      [&]{
        at::native::cpublas::gemm(
            transpose_a ? cpublas::Transpose : cpublas::NoTranspose,
            transpose_b ? cpublas::Transpose : cpublas::NoTranspose,
            m, n, k,
            alpha.to<scalar_t>(),
            a.data_ptr<scalar_t>(), lda,
            b.data_ptr<scalar_t>(), ldb,
            beta.to<scalar_t>(),
            c.data_ptr<scalar_t>(), ldc);
      });

  if (!c.is_same(result)) {
    result.copy_(c);
  }
}

static void addbmm_impl_(
    Tensor &result, const Tensor &self, const Tensor &batch1, const Tensor &batch2, const Scalar& beta, const Scalar& alpha) {
  TORCH_CHECK(batch1.dim() == 3, "batch1 must be a 3D tensor");
  TORCH_CHECK(batch2.dim() == 3, "batch2 must be a 3D tensor");
  TORCH_CHECK(batch1.size(0) == batch2.size(0),
      "batch1 and batch2 must have same number of batches, got ",
      batch1.size(0), " and ", batch2.size(0));
  TORCH_CHECK(batch1.size(2) == batch2.size(1),
      "Incompatible matrix sizes for bmm (",
      batch1.size(1), "x", batch1.size(2), " and ",
      batch2.size(1), "x", batch2.size(2), ")");

  const int64_t dim1 = batch1.size(1);
  const int64_t dim2 = batch2.size(2);
  TORCH_CHECK(self.size(0) == dim1 && self.size(1) == dim2,
      "self tensor does not match matmul output shape");

  result.resize_as_(self);

  if (beta.to<c10::complex<double>>() != 0.0 && !self.is_same(result)) {
    result.copy_(self);
  }

  const int64_t num_batches = batch1.size(0);

  if (num_batches == 0) {
    if (beta.to<c10::complex<double>>() != 0.0) {
      result.mul_(beta);
    } else {
      result.zero_();
    }
    return;
  }

  auto adjusted_beta(beta);
  for (int64_t batch = 0; batch < num_batches; ++batch) {
    result.addmm_(batch1[batch], batch2[batch], adjusted_beta, alpha);
    adjusted_beta = 1; // accumulate output once
  }
}

Tensor& addbmm_out(const Tensor& self, const Tensor& batch1, const Tensor& batch2, const Scalar& beta, const Scalar& alpha, Tensor& result) {
  auto b_self = expand_size(self, {batch1.size(1), batch2.size(2)}, "addbmm_out");
  {
    at::NoNamesGuard guard;
    addbmm_impl_(result, *b_self, batch1, batch2, beta, alpha);
  }
  auto names = at::namedinference::propagate_names_for_addmm(batch1, batch2, self);
  at::namedinference::propagate_names_if_nonempty(result, names);
  return result;
}

Tensor &addbmm_(Tensor& self, const Tensor& batch1, const Tensor& batch2, const Scalar& beta, const Scalar& alpha) {
  return native::addbmm_out(self, batch1, batch2, beta, alpha, self);
}

Tensor addbmm(const Tensor& self, const Tensor& batch1, const Tensor& batch2, const Scalar& beta, const Scalar& alpha) {
  Tensor result = at::empty({0}, self.options());
  return native::addbmm_out(self, batch1, batch2, beta, alpha, result);
}

TORCH_IMPL_FUNC(addmm_out_cpu)(const Tensor& self, const Tensor& mat1, const Tensor& mat2, const Scalar& beta, const Scalar& alpha, const Tensor &result) {
  auto b_self = expand_size(self, {mat1.sizes()[0], mat2.sizes()[1]}, "addmm_out");
  {
    at::NoNamesGuard guard;
    addmm_impl_cpu_(const_cast<Tensor&>(result), *b_self, mat1, mat2, beta, alpha);
  }
}

TORCH_IMPL_FUNC(mm_out_cpu)(const Tensor & self, const Tensor & mat2, const Tensor & result) {
  {
    at::NoNamesGuard guard;
    addmm_impl_cpu_(const_cast<Tensor&>(result), result, self, mat2, 0, 1);
  }
}

template <typename scalar_t, bool is_bmm>
inline void baddbmm_cpu_kernel(const Tensor& result, const Tensor& self, const Tensor& mat2, const Scalar& beta_, const Scalar& alpha_) {
  int64_t bs = result.size(0);
  int64_t is = result.size(1);
  int64_t js = result.size(2);
  int64_t ks = self.size(2);

  scalar_t alpha = alpha_.to<scalar_t>();
  scalar_t beta = beta_.to<scalar_t>();

  auto r0 = result.accessor<scalar_t, 3>();
  auto s0 = self.accessor<scalar_t, 3>();
  auto m0 = mat2.accessor<scalar_t, 3>();

  int64_t grain_size = std::min(internal::GRAIN_SIZE / (is * js * ks), (int64_t)1);
  parallel_for(0, bs, grain_size, [&](int64_t b_begin, int64_t b_end) {
      for (int64_t b = b_begin; b < b_end; b++) {
        auto r1 = r0[b];
        auto s1 = s0[b];
        auto m1 = m0[b];
        for (int64_t i = 0; i < is; i++) {
          auto r2 = r1[i];
          auto s2 = s1[i];
          for (int64_t j = 0; j < js; j++) {
            scalar_t &r = r2[j];
            if (is_bmm) {
              r = 0;
              for (int64_t k = 0; k < ks; k++) {
                r += s2[k] * m1[k][j];
              }
            } else {
              r *= beta;
              for (int64_t k = 0; k < ks; k++) {
                r += alpha * s2[k] * m1[k][j];
              }
            }
          }
        }
      }
    });
}

// This tries to apply some optimizations to bmm/baddbmm:
// - When the operand size is small, computation are parallelized over the batch
//   dimension using OMP and naive matrix multiplication is applied.
// - When the operand size is larger than the threshold, if compiled with MKL, MKL's batch gemm is used.
// - Otherwise, we use a series of matrix multiplications.
// The threshold of 400 for the first has not been thoroughly benchmarked yet and may have room for further
// optimization, it likely depends on the characteristics of the CPU, MKL will be different from non-MKL etc.,
// but this seems to be a first starting point.

static inline Tensor& bmm_out_or_baddbmm_(Tensor& self_or_result, const Tensor& batch1, const Tensor& batch2, const Scalar& beta, const Scalar& alpha, bool is_bmm_out) {
  // is_bmm_out: true for bmm_out, false for baddbmm_
  // self_or_result is "self" for baddbmm_ and "result" for bmm_out
  CheckedFrom c = (is_bmm_out ? "bmm" : "baddbmm");

  auto checkOnCPU = [](const Tensor& t, CheckedFrom c) {
    TORCH_CHECK(
        !t.is_cuda(),
        "Expect tensor to have CPU backend, but got tensor with ",
        toString(t.options().backend()),
        " Backend (while checking arguments for ",
        c);
  };

  checkOnCPU(self_or_result, c);
  checkOnCPU(batch1, c);
  checkOnCPU(batch2, c);

  checkDim(c, batch1, "batch1", /* pos */ 1, /* dim */ 3);
  checkDim(c, batch2, "batch2", /* pos */ 2, /* dim */ 3);

  const auto batch1_sizes = batch1.sizes();
  const auto batch2_sizes = batch2.sizes();

  int64_t bs = batch1_sizes[0];
  int64_t contraction_size = batch1_sizes[2];
  int64_t res_rows = batch1_sizes[1];
  int64_t res_cols = batch2_sizes[2];

  TORCH_CHECK(batch2_sizes[0] == bs && batch2_sizes[1] == contraction_size);

  if (is_bmm_out) {
    // Here it is result
    self_or_result.resize_({bs, res_rows, res_cols});
  } else {
    const auto self_sizes = self_or_result.sizes();
    TORCH_CHECK(self_sizes[0] == bs && self_sizes[1] == res_rows && self_sizes[2] == res_cols);
  }

  // handle pathological cases that blas may not like
  if (self_or_result.numel() == 0) {
    return self_or_result;
  } else if (contraction_size == 0) {
    if (is_bmm_out || (beta.to<c10::complex<double>>() == 0.0)) {
      return self_or_result.zero_();
    } else {
      return self_or_result.mul_(beta);
    }
  }

  auto batch_items_contiguous_or_transposed = [&](const Tensor& t) {
    const auto sizes = t.sizes();
    const auto strides = t.strides();
    return (strides[2] == 1 && strides[1] >= sizes[2])
            || (strides[1] == 1 && strides[2] >= sizes[1]);
  };

  if (contraction_size * res_rows * res_cols < 400) {
    if (is_bmm_out) {
      AT_DISPATCH_ALL_TYPES_AND_COMPLEX_AND2(kHalf, kBFloat16, batch1.scalar_type(), "bmm", [&] {
          baddbmm_cpu_kernel<scalar_t, true>(self_or_result, batch1, batch2, beta, alpha);
        });
    } else {
      AT_DISPATCH_ALL_TYPES_AND_COMPLEX_AND2(kHalf, kBFloat16, batch1.scalar_type(), "baddbmm", [&] {
          baddbmm_cpu_kernel<scalar_t, false>(self_or_result, batch1, batch2, beta, alpha);
        });
    }
  } else if (at::hasMKL() && ((
            self_or_result.scalar_type() != kHalf &&
            self_or_result.scalar_type() != kBFloat16 &&
            at::native::is_floating_point(self_or_result)) ||
            at::native::is_complex(self_or_result))
            && batch_items_contiguous_or_transposed(batch1)
            && batch_items_contiguous_or_transposed(batch2)
            && self_or_result.is_contiguous()) {
    at::native::_baddbmm_mkl_(self_or_result, batch1, batch2, beta, alpha);
  } else { // split along batch dimension
#ifdef C10_MOBILE
    /*
     * We only do multithreading when Inference mode is enabled because various
     * thread local state is not appropriately propagated through
     * at::parallel_for. e.g. RecordFunction related state, dispatchKeySet Big
     * concern with this is that if we use at::parallel_for where state is not
     * propagated then dispatch machinery may work differently on main thread
     * vs. other threads, leading to undefined behavior.
     * Thus it is recommended to not use at::parallel_for where lambdas do
     * ops that go through dispatcher.
     * For now we circument this by InferenceMode guard in order to unlock
     * performance.
     * Longer term we probably want a separate API that explicitly calls out
     * the TLS that it propagates.
     * Also note that this is enabled for mobile only because blas
     * implementation for non-mobile build is already multithreaded.
     */
    // Benchmarking was done as follows:
    // bmm_test: operator benchmark under
    // benchmarks/operator_benchmarks/pt/bmm_test.py Ran this benchmark for
    // various matrix sizes on Samsung S8U
    const bool enable_multithreaded_bmm = c10::InferenceMode::is_enabled() &&
        bs >= 4 && res_rows >= 4 && res_cols >= 16 && contraction_size >= 16;
#else
    const bool enable_multithreaded_bmm{false};
#endif
    if (is_bmm_out) {
      if (enable_multithreaded_bmm) {
        auto bmm_out_fn = [&](uint64_t start, uint64_t end) {
          c10::InferenceMode guard;
          for (const auto b : c10::irange(start, end)) {
            auto r = self_or_result.select(0, b);
            addmm_impl_cpu_(
                r, r, batch1.select(0, b), batch2.select(0, b), 0, 1);
          }
        };
        at::parallel_for(0, bs, 1, bmm_out_fn);
      } else {
        for (const auto b : c10::irange(bs)) {
          auto r = self_or_result.select(0, b);
          addmm_impl_cpu_(r, r, batch1.select(0, b), batch2.select(0, b), 0, 1);
        }
      }
    } else {
      if (enable_multithreaded_bmm) {
        auto bmm_fn = [&](uint64_t start, uint64_t end) {
          c10::InferenceMode guard;
          for (const auto b : c10::irange(start, end)) {
            self_or_result.select(0, b).addmm_(
                batch1.select(0, b), batch2.select(0, b), beta, alpha);
          }
        };
        at::parallel_for(0, bs, 1, bmm_fn);
      } else {
        for (const auto b : c10::irange(bs)) {
          self_or_result.select(0, b).addmm_(
              batch1.select(0, b), batch2.select(0, b), beta, alpha);
        }
      }
    }
  }
  return self_or_result;
}


Tensor baddbmm_cpu(const Tensor& self, const Tensor& batch1, const Tensor& batch2, const Scalar& beta, const Scalar& alpha) {
  Tensor result = at::empty({0}, self.options());
  return at::native::baddbmm_out_cpu(self, batch1, batch2, beta, alpha, result);
}

Tensor& baddbmm_out_cpu(const Tensor& self_, const Tensor& batch1, const Tensor& batch2, const Scalar& beta, const Scalar& alpha, Tensor &result) {
  auto self = expand_size(self_, {batch1.size(0), batch1.size(1), batch2.size(2)}, "baddbmm");
  result.resize_(self->sizes());
  result.copy_(*self);
  return at::native::baddbmm__cpu(result, batch1, batch2, beta, alpha);
}

Tensor& baddbmm__cpu(Tensor& self, const Tensor& batch1, const Tensor& batch2, const Scalar& beta, const Scalar& alpha) {
  return bmm_out_or_baddbmm_(self, batch1, batch2, beta, alpha, false);
}

Tensor bmm_cpu(const Tensor& self, const Tensor& mat2) {
  Tensor result = at::empty({0}, self.options());
  return at::native::bmm_out_cpu(self, mat2, result);
}

Tensor& bmm_out_cpu(const Tensor& batch1, const Tensor& batch2, Tensor &result) {
  Scalar beta(0.0);
  Scalar alpha(1.0);
  {
  NoNamesGuard guard;
  bmm_out_or_baddbmm_(result, batch1, batch2, beta, alpha, true);
  }
  namedinference::propagate_names_if_nonempty(
      result,
      namedinference::compute_bmm_outnames(result, batch1, batch2));
  return result;
}

Tensor& dot_out(const Tensor& self, const Tensor& other, Tensor& result) {
  auto output_device = result.device();
  auto input1_device = self.device();
  auto input2_device = other.device();
  // check if the input & output tensors are on the same device.
  TORCH_CHECK(
    (output_device == input1_device) && (input1_device == input2_device),
    "dot: Expected the output and input tensors to be on the "
    "same device, but got the output tensor on ", output_device,
    ", the 'input' tensor on ", input1_device, ", and the 'other' tensor on ", input2_device);
  at::native::resize_output(result, {});
  TORCH_CHECK(result.scalar_type() == self.scalar_type(),
           "result dtype ", result.scalar_type(), " does not match input dtype ", self.scalar_type());
  return result.fill_(self.dot(other));
}

Tensor& vdot_out(const Tensor& self, const Tensor& other, Tensor& result) {
  auto output_device = result.device();
  auto input1_device = self.device();
  auto input2_device = other.device();
  // check if the input & output tensors are on the same device.
  TORCH_CHECK(
    (output_device == input1_device) && (input1_device == input2_device),
    "vdot: Expected the output and input tensors to be on the "
    "same device, but got the output tensor on ", output_device,
    ", the 'input' tensor on ", input1_device, ", and the 'other' tensor on ", input2_device);
  at::native::resize_output(result, {});
  TORCH_CHECK(result.scalar_type() == self.scalar_type(),
           "result dtype ", result.scalar_type(), " does not match input dtype ", self.scalar_type());
  return result.fill_(self.vdot(other));
}

/*
Matrix product of two Tensors.
The behavior depends on the dimensionality of the Tensors as follows:
- If both Tensors are 1-dimensional, the dot product (scalar) is returned.
- If both arguments are 2-dimensional, the matrix-matrix product is returned.
- If the first argument is 1-dimensional and the second argument is 2-dimensional,
  a 1 is prepended to its dimension for the purpose of the matrix multiply.
  After the matrix multiply, the prepended dimension is removed.
- If the first argument is 2-dimensional and the second argument is 1-dimensional,
  the matrix-vector product is returned.
- If both arguments are at least 1-dimensional and at least one argument is
  N-dimensional (where N > 2), then a batched matrix multiply is returned.  If the first
  argument is 1-dimensional, a 1 is prepended to its dimension for the purpose of the
  batched matrix multiply and removed after.  If the second argument is 1-dimensional, a
  1 is appended to its dimension for the purpose of the batched matrix multiple and removed after.
  The non-matrix (i.e. batch) dimensions are broadcasted (and thus
  must be broadcastable).  For example, if tensor1 is a (j x 1 x n x m) Tensor
  and tensor2 is a (k x m x p) Tensor, the returned tensor will be an (j x k x n x p) Tensor.
*/
Tensor matmul(
    c10::optional<Tensor> out_opt,
    const Tensor& tensor1,
    const Tensor& tensor2) {
  NoNamesGuard guard;
  auto dim_tensor1 = tensor1.dim();
  auto dim_tensor2 = tensor2.dim();
  auto has_out = out_opt.has_value();
  Tensor out = out_opt.value_or(Tensor());

  if (dim_tensor1 == 1 && dim_tensor2 == 1) {
    return has_out ? at::native::dot_out(tensor1, tensor2, out) : tensor1.dot(tensor2);
  } else if (dim_tensor1 == 2 && dim_tensor2 == 1) {
    return has_out ? at::mv_out(out, tensor1, tensor2) : tensor1.mv(tensor2);
  } else if (dim_tensor1 == 1 && dim_tensor2 == 2) {
    return has_out ? at::mm_out(out, tensor1.unsqueeze(0), tensor2).squeeze_(0)
                   : tensor1.unsqueeze(0).mm(tensor2).squeeze_(0);
  } else if (dim_tensor1 == 2 && dim_tensor2 == 2) {
    return has_out ? at::mm_out(out, tensor1, tensor2) : tensor1.mm(tensor2);
  } else if (dim_tensor1 >= 3 && (dim_tensor2 == 1 || dim_tensor2 == 2)) {
    // optimization: use mm instead of bmm by folding tensor1's batch into
    // its leading matrix dimension.

    Tensor t2 = dim_tensor2 == 1 ? tensor2.unsqueeze(-1) : tensor2;
    auto size1 = tensor1.sizes();
    auto size2 = t2.sizes();
    std::vector<int64_t> output_size;
    output_size.insert(output_size.end(), size1.begin(), size1.end() - 1);
    if (dim_tensor2 > 1) {
      output_size.push_back(size2[dim_tensor2 - 1]);
    }

    // fold the batch into the first dimension
    Tensor t1 = tensor1.expect_contiguous()->view({-1, size1[size1.size() - 1]});
    Tensor output = has_out ? at::_unsafe_view(at::mm_out(out, t1, t2), output_size)
                            : at::_unsafe_view(t1.mm(t2), output_size);
    return has_out ? out.set_(output) : output;
  } else if ((dim_tensor1 == 1 || dim_tensor1 == 2) && dim_tensor2 >= 3) {
    // optimization: transpose the inner dimensions of the arguments, call
    // matmul on the swapped arguments, then transpose the inner dimensions
    // of the result.
    const int64_t n = dim_tensor1 == 2 ? tensor1.size(-2) : 1;
    const int64_t m = tensor1.size(-1);
    const int64_t p = tensor2.size(-1);

    const Tensor t2_T = tensor2.transpose(-1, -2);
    const Tensor t1_T = dim_tensor1 == 2 ? tensor1.t() : tensor1.reshape({n, m}).t();
    const Tensor res_T = matmul(out_opt, t2_T, t1_T);

    if (dim_tensor1 == 2) {
      Tensor res = res_T.transpose(-1, -2).contiguous();
      return has_out ? out.set_(res) : res;
    }
    else {
      std::vector<int64_t> shape = tensor2.sizes().slice(0, dim_tensor2 - 2).vec();
      shape.push_back(p);

      Tensor res = res_T.reshape(shape).contiguous();
      return has_out ? out.set_(res) : res;
    }
  } else if ((dim_tensor1 >= 1 && dim_tensor2 >= 1) && (dim_tensor1 >= 3 || dim_tensor2 >= 3)) {
    // We are multiplying b1 x n x m1 by x2 x m2 x p (where b1 can be a list);
    // we track m1 vs m2 separately even though they must match for nicer error messages
    int64_t n = dim_tensor1 > 1 ? tensor1.size(-2) : 1;
    int64_t m1 = tensor1.size(-1);
    IntArrayRef batch_tensor1(tensor1.sizes().data(), std::max<int64_t>(dim_tensor1 - 2, 0));
    int64_t m2 = dim_tensor2 > 1 ? tensor2.size(-2) : 1;
    int64_t p = tensor2.size(-1);
    IntArrayRef batch_tensor2(tensor2.sizes().data(), std::max<int64_t>(dim_tensor2 - 2, 0));

    // expand the batch portion (i.e. cut off matrix dimensions and expand rest)
    std::vector<int64_t> expand_batch_portion = infer_size(batch_tensor1, batch_tensor2);

    std::vector<int64_t> tensor1_expand_size(expand_batch_portion);
    tensor1_expand_size.insert(tensor1_expand_size.end(), {n, m1});

    std::vector<int64_t> tensor2_expand_size(expand_batch_portion);
    tensor2_expand_size.insert(tensor2_expand_size.end(), {m2, p});

    const int64_t expand_batch_product =
        c10::multiply_integers(expand_batch_portion);

    std::vector<int64_t> tensor1_bmm_view({expand_batch_product});
    tensor1_bmm_view.insert(tensor1_bmm_view.end(), {n, m1});

    std::vector<int64_t> tensor2_bmm_view({expand_batch_product});
    tensor2_bmm_view.insert(tensor2_bmm_view.end(), {m2, p});

    // flatten expanded batches
    Tensor tensor1_expanded = tensor1.expand(tensor1_expand_size).reshape(tensor1_bmm_view);
    Tensor tensor2_expanded = tensor2.expand(tensor2_expand_size).reshape(tensor2_bmm_view);

    // reshape batches back into result
    std::vector<int64_t> output_shape(expand_batch_portion);
    if (dim_tensor1 > 1) {
      output_shape.push_back(n);
    }
    if (dim_tensor2 > 1) {
      output_shape.push_back(p);
    }

    Tensor output = has_out ? at::_unsafe_view(at::bmm_out(out, tensor1_expanded, tensor2_expanded), output_shape)
                            : at::_unsafe_view(tensor1_expanded.bmm(tensor2_expanded), output_shape);

    return has_out ? out.set_(output) : output;
  }

 AT_ERROR("both arguments to matmul need to be at least 1D, but they are ",
          dim_tensor1, "D and ", dim_tensor2, "D");
}

Tensor matmul(const Tensor & tensor1, const Tensor & tensor2) {
  auto maybe_outnames = namedinference::compute_matmul_outnames(tensor1, tensor2);
  auto result = at::native::matmul(c10::nullopt, tensor1, tensor2);
  namedinference::propagate_names_if_nonempty(result, maybe_outnames);
  return result;
}

Tensor& matmul_out(const Tensor & tensor1, const Tensor & tensor2, Tensor &result) {
  auto maybe_outnames = namedinference::compute_matmul_outnames(tensor1, tensor2);
  at::native::matmul(c10::optional<Tensor>(result), tensor1, tensor2);
  namedinference::propagate_names_if_nonempty(result, maybe_outnames);
  return result;
}

// helper methods for matrix_exp
namespace {

template <typename scalar_t, int ROW, int COL>
using array2d = std::array<std::array<scalar_t, COL>, ROW>;

// we consider 6 Taylor expansions of degree
// 1, 2, 4, 8, 12, 18
constexpr int total_n_degs = 6;

Tensor operator_1_norm(const Tensor& tensor) {
  return std::get<0>(tensor.abs().sum(-2).max(-1));
}

// Allocates a buffers of uninitialized or zero values
// of shape [n_copies, a.size()]
Tensor _allocate_buffer(const Tensor& a, int n_copies, bool is_zero = false) {
  auto res = at::empty(
    {n_copies, a.size(0), a.size(1), a.size(2)},
    a.options().memory_format(at::MemoryFormat::Contiguous)
  );

  if (is_zero) {
    res.zero_();
  }

  return res;
}

// Makes `buffer` to store `num_matrices` number of matrices needed for
// compute the matrix exponentials of different orders, i.e.
// first `num_matrices` matrices from the list l := {I, A, A^2, A^3, A^6}
// in a contiguous block of memory such that
// buffer[0, ...] = l[0], // I
// buffer[1, ...] = l[1], // A
// ...
// buffer[num_matrices - 1, ...] = l[num_matries - 1]
void _fill_matrix_powers(Tensor& buffer, const Tensor& a, int num_matrices) {
  auto a_sizes_minus_last = a.sizes().vec();
  a_sizes_minus_last.pop_back();
  // fill I
  buffer.select(0, 0).copy_(
    at::diag_embed(
      at::ones({1}, buffer.options())
        .expand(a_sizes_minus_last)
    )
  );

  // fill a
  buffer.select(0, 1).copy_(a);

  // fill a^2
  if (2 <= num_matrices - 1) {
    at::native::matmul(
      buffer.select(0, 2), // out for a^2
      buffer.select(0, 1),
      buffer.select(0, 1)
    );
  }

  // fill a^3
  if (3 <= num_matrices - 1) {
    at::native::matmul(
      buffer.select(0, 3), // out for a^3
      buffer.select(0, 1),
      buffer.select(0, 2)
    );
  }

  // fill a^6
  if (4 <= num_matrices - 1) {
    at::native::matmul(
      buffer.select(0, 4),
      buffer.select(0, 3),
      buffer.select(0, 3)
    );
  }
}

inline Tensor _move_memory_if_cuda_input(
  const Tensor& mem,
  const Tensor& in
) {
  return (in.device().type() == at::kCUDA)
    ? mem.to(at::device_of(in).value())
    : mem;
}

// convert a 1D blob to a 2D Tensor of size [1, blob.size()]
// such that blob.device() == in.device())
// designed to be used with _compute_linear_combination
template <typename scalar_t>
inline Tensor _blob_to_Tensor(
  std::initializer_list<scalar_t> blob,
  const Tensor& in
) {
  // we convert to void* expecitly because begin() returns
  // a pointer to a constant.
  // Blob is assumed to be a 1D array, that is why
  // we also insert a fake dimension so that the result could directly
  // be used in _compute_linear_combination
  auto tensor = at::from_blob((void*)blob.begin(), blob.size(),
    c10::toValueType(in.scalar_type())).unsqueeze(0);
  return _move_memory_if_cuda_input(tensor, in);
}

// I + A
Tensor compute_T1(const Tensor& A) {
  // 2 for {I, A}
  auto As = _allocate_buffer(A, 2);
  _fill_matrix_powers(As, A, 2);
  return As.sum(0);
}

// I + A + A^2 / 2
Tensor compute_T2(const Tensor& A) {
  auto As = _allocate_buffer(A, 3);
  // 3 for {I, A, A^2}
  _fill_matrix_powers(As, A, 3);
  As.select(0, 2).div_(2.0);
  return As.sum(0);
}

// I + A + A^2 * (I / 2 + A / 6 + A^2 / 24)
template <typename scalar_t>
Tensor compute_T4(const Tensor& A) {
  auto As = _allocate_buffer(A, 4);
  // 3 for {I, A, A^2}
  _fill_matrix_powers(As, A, 3);

  at::native::matmul(
    // output for A^2 * (I / 2 + A / 6 + A^2 / 24)
    As.select(0, 3),
    // contains A^2
    As.select(0, 2),
    // computes (I / 2 + A / 6 + A^2 / 24)
    at::native::_compute_linear_combination(
      As.narrow(0, 0, 3),
      _blob_to_Tensor<scalar_t>({1 / 2.0, 1 / 6.0, 1 / 24.0}, A)
    )
  );

  // I + A + A^2 * (I / 2 + A / 6 + A^2 / 24)
  return at::native::_compute_linear_combination(
    As, _blob_to_Tensor<scalar_t>({1.0, 1.0, 0.0, 1.0}, A)
  );
}

template <typename scalar_t>
Tensor compute_T8(const Tensor& A) {
  constexpr scalar_t sqrt_177 = 0.1330413469565007072504e+2;
  constexpr scalar_t x3 = 2. / 3.;
  constexpr scalar_t x1 = x3 * ((1. + sqrt_177) / 88.);
  constexpr scalar_t x2 = x3 * ((1. + sqrt_177) / 352.);
  constexpr scalar_t x4 = (-271. + 29. * sqrt_177) / (315. * x3);
  constexpr scalar_t x5 = (-11. + 11. * sqrt_177) / (1260. * x3);
  constexpr scalar_t x6 = (-99. + 11. * sqrt_177) / (5040. * x3);
  constexpr scalar_t x7 = (89. - sqrt_177) / (5040. * x3);
  constexpr scalar_t y2 = (857. - 58. * sqrt_177) / 630.;

  auto As = _allocate_buffer(A, 5);
  // 3 for {I, A, A^2}
  _fill_matrix_powers(As, A, 3);

  // A4 =  A2 * (x1 * A + x2 * A2)
  at::native::matmul(
    // output for A4
    As.select(0, 3),
    // As.select(0, 2) = A^2
    As.select(0, 2),
    at::native::_compute_linear_combination(
      // extract {A, A^2} from As
      As.narrow(0, 1, 2),
      _blob_to_Tensor<scalar_t>({x1, x2}, A)
    )
  );

  // A8 = (x3 * A2 + A4) * (x4 * I + x5 * A + x6 * A2 + x7 * A4)
  at::native::matmul(
    // output for A8
    As.select(0, 4),
    // x3 * A2 + A4
    at::native::_compute_linear_combination(
      As.narrow(0, 2, 2),
      _blob_to_Tensor<scalar_t>({x3, 1.0}, A)
    ),
    at::native::_compute_linear_combination(
      As.narrow(0, 0, 4),
      _blob_to_Tensor<scalar_t>({x4, x5, x6, x7}, A)
    )
  );

  // return I + A + y2 * A2 + A8;
  return at::native::_compute_linear_combination(
    As,
    _blob_to_Tensor<scalar_t>({1.0, 1.0, y2, 0.0, 1.0}, A)
  );
}

template <typename scalar_t>
Tensor compute_T12(const Tensor& A) {
  constexpr int num_prods = 4;
  array2d<scalar_t, num_prods, num_prods> b = {{
    {
      9.0198e-16,
      0.46932117595418237389,
      -0.20099424927047284052,
      -0.04623946134063071740
    },
    {
      5.31597895759871264183,
      1.19926790417132231573,
      0.01179296240992997031,
      0.01108844528519167989
    },
    {
      0.18188869982170434744,
      0.05502798439925399070,
      0.09351590770535414968,
      0.00610700528898058230
    },
    {
      -2.0861320e-13,
      -0.13181061013830184015,
      -0.02027855540589259079,
      -0.00675951846863086359
    }
  }};

  // gather coefficients `b` from above into a tensor,
  // and move them to device `device_of(A)`
  auto bs = at::from_blob(
    reinterpret_cast<void*>(&b),
    {num_prods, num_prods},
    {num_prods, 1},
    c10::toValueType(A.scalar_type())
  );
  bs = _move_memory_if_cuda_input(bs, A);

  auto As = _allocate_buffer(A, num_prods);
  _fill_matrix_powers(As, A, num_prods);

  auto Bs = at::native::_compute_linear_combination(As, bs);

  // compute A6
  Bs.select(0, 2).add_(at::native::matmul(
    // tmp buffer for this matrix product
    As.select(0, 0),
    Bs.select(0, 3),
    Bs.select(0, 3)
  ));

  return Bs.select(0,0).add_(at::native::matmul(
    // tmp buffer for this matrix product
    As.select(0, 0),
    Bs.select(0, 1).add_(Bs.select(0, 2)),
    Bs.select(0, 2)
  ));
}

template <typename scalar_t>
Tensor compute_T18(const Tensor& A) {
  constexpr int num_prods = 5;
  array2d<scalar_t, num_prods, num_prods> b = {{
    {
      0.,
      -1.00365581030144618291e-01,
      -8.02924648241156932449e-03,
      -8.92138498045729985177e-04,
      0.
    },
    {
      0.,
      3.97849749499645077844e-01,
      1.36783778460411720168e+00,
      4.98289622525382669416e-01,
      -6.37898194594723280150e-04
    },
    {
      -1.09676396052962061844e+01,
      1.68015813878906206114e+00,
      5.71779846478865511061e-02,
      -6.98210122488052056106e-03,
      3.34975017086070470649e-05
    },
    {
      -9.04316832390810593223e-02,
      -6.76404519071381882256e-02,
      6.75961301770459654925e-02,
      2.95552570429315521194e-02,
      -1.39180257516060693404e-05
    },
    {
      0.,
      0.,
      -9.23364619367118555360e-02,
      -1.69364939002081722752e-02,
      -1.40086798182036094347e-05
    }
  }};

  // gather coefficients `b` from above into a tensor,
  // and move them to device `device_of(A)`
  auto bs = at::from_blob(
    reinterpret_cast<void*>(&b),
    {num_prods, num_prods},
    {num_prods, 1},
    c10::toValueType(A.scalar_type())
  );
  bs = _move_memory_if_cuda_input(bs, A);

  auto As = _allocate_buffer(A, num_prods);
  _fill_matrix_powers(As, A, num_prods);

  auto Bs = at::native::_compute_linear_combination(As, bs);

  // compute A9
  Bs.select(0, 3).add_(at::native::matmul(
    // tmp buffer for this matrix product
    As.select(0, 0),
    Bs.select(0, 0),
    Bs.select(0, 4))
  );

  return Bs.select(0, 1).add_(at::native::matmul(
    // tmp buffer for this matrix product
    As.select(0, 0),
    Bs.select(0, 2).add_(Bs.select(0, 3)),
    Bs.select(0, 3)
  ));
}

template <typename scalar_t>
void compute_T18_scale_square(
  Tensor& mexp_out,
  const Tensor& a,
  const Tensor& norm,
  scalar_t theta
) {
  // Scale
  const auto s = at::max(
    at::zeros_like(norm),
    at::ceil(at::log2(norm / theta))
  ).unsqueeze(-1).unsqueeze(-1).to(at::kLong);
  const auto pow2s = at::pow(2, s);
  const auto a_scaled = a / pow2s;

  // Square
  auto mexp_scaled = at::native::compute_T18<scalar_t>(a_scaled);
  auto s_cpu = (s.device().type() == at::kCPU)
    ? s : s.to(at::kCPU);
  for (int64_t i = 0; i < mexp_scaled.size(0); ++i) {
    auto s_val = s_cpu.select(0, i).template item<int64_t>();
    auto mexp = mexp_scaled.select(0, i);
    for (int64_t p = 0; p < s_val; ++p) {
      mexp = at::matmul(mexp, mexp);
    }
    mexp_out.select(0, i).copy_(mexp);
  }
}

template <typename scalar_t>
Tensor mexp_impl(
  const Tensor& a,
  std::array<scalar_t, total_n_degs> thetas,
  bool compute_highest_degree_approx = false
) {
  auto res = at::empty_like(a);
  const auto norm = operator_1_norm(a);
  // `norm_cpu` is used to decide which Tensors require which approximation
  // based on their norm. This decision takes place on CPU.
  // It requires moving data back and forth between devices when `a` is on CUDA,
  // but at the cost of only one sigle CPU-CUDA synchronization (instead of 6),
  // and better performance overall (benchmarked).
  const auto norm_cpu = (a.device().type() == at::kCUDA)
    ? norm.to(at::kCPU) : norm;

  if (!compute_highest_degree_approx) {
    constexpr std::array<
      Tensor(*)(const Tensor&),
      total_n_degs - 1>
    compute_Ts = {
      compute_T1, compute_T2, compute_T4<scalar_t>,
      compute_T8<scalar_t>, compute_T12<scalar_t>
    };

    for (int i = 0; i < total_n_degs - 1; ++i) {
      auto norm_lower_bound = (i == 0) ? static_cast<scalar_t>(-1) : thetas[i - 1];
      auto norm_upper_bound = thetas[i];
      // nonzero returns a 2D tensor, hence squeeze(-1) to make it 1D
      auto idx_curr_norm_interval = (
        (norm_lower_bound < norm_cpu) * (norm_cpu <= norm_upper_bound)
      ).nonzero().squeeze(-1);

      if (idx_curr_norm_interval.numel()) {
        auto idx_to_device = _move_memory_if_cuda_input(
          idx_curr_norm_interval, a
        );
        auto sub_a = at::index_select(a, 0, idx_to_device);
        res.index_put_({idx_to_device}, compute_Ts[i](sub_a));
      }
    }

    // nonzero returns a 2D tensor, hence squeeze(-1) to make it 1D
    auto idx_large_norm = (norm_cpu >= thetas[total_n_degs - 2])
      .nonzero().squeeze(-1);

    if (idx_large_norm.numel()) {
      auto idx_to_device = _move_memory_if_cuda_input(
        idx_large_norm, a
      );
      auto a_large_norm = at::index_select(a, 0, idx_to_device);
      auto large_norm_subset = at::index_select(norm, 0, idx_to_device);
      auto mexp_out = at::empty_like(a_large_norm);

      compute_T18_scale_square(
        mexp_out,
        a_large_norm,
        large_norm_subset,
        thetas[total_n_degs - 1]
      );
      res.index_put_({idx_large_norm}, mexp_out);
    }

    return res;
  }

  compute_T18_scale_square(
    res, a, norm,
    thetas[total_n_degs - 1]
  );

  return res;
}

// matrix exponential
Tensor mexp(const Tensor& a, bool compute_highest_degree_approx = false) {
  // squash batch dimensions to one dimension for simplicity
  const auto a_3d = a.view({-1, a.size(-2), a.size(-1)});

  if (a.scalar_type() == at::ScalarType::Float
      || a.scalar_type() == at::ScalarType::ComplexFloat) {
    constexpr std::array<float, total_n_degs> thetas_float = {
      1.192092800768788e-07, // deg 1
      5.978858893805233e-04, // deg 2
      5.116619363445086e-02, // deg 4
      5.800524627688768e-01, // deg 8
      1.461661507209034e+00, // deg 12
      3.010066362817634e+00  // deg 18
    };

    return mexp_impl<float>(a_3d, thetas_float, compute_highest_degree_approx)
      .view(a.sizes());
  }
  else { // if Double or ComplexDouble
    constexpr std::array<double, total_n_degs> thetas_double = {
      2.220446049250313e-16, // deg 1
      2.580956802971767e-08, // deg 2
      3.397168839976962e-04, // deg 4
      4.991228871115323e-02, // deg 8
      2.996158913811580e-01, // deg 12
      1.090863719290036e+00  // deg 18
    };

    return mexp_impl<double>(a_3d, thetas_double, compute_highest_degree_approx)
      .view(a.sizes());
  }
}

// Based on:
//
// Mathias, Roy.
// A Chain Rule for Matrix Functions and Applications.
// SIAM J. Matrix Anal. Appl. 17 (1996): 610-620.
//
template <typename func_t>
Tensor backward_analytic_function_of_a_matrix(
    const Tensor& self, const Tensor& grad,
    const func_t& function_of_a_matrix
  ) {
  auto self_transposed = self.transpose(-2, -1).conj();
  auto self_transposed_sizes = self_transposed.sizes().vec();
  self_transposed_sizes[self.dim() - 2] <<= 1;
  self_transposed_sizes[self.dim() - 1] <<= 1;

  auto n = self_transposed.size(-1);
  auto meta_grad = at::zeros(self_transposed_sizes, grad.options());
  meta_grad.narrow(-2, 0, n).narrow(-1, 0, n).copy_(self_transposed);
  meta_grad.narrow(-2, n, n).narrow(-1, n, n).copy_(self_transposed);
  meta_grad.narrow(-2, 0, n).narrow(-1, n, n).copy_(grad);

  auto grad_input = function_of_a_matrix(meta_grad)
    .narrow(-2, 0, n).narrow(-1, n, n);
  return grad_input;
}

};

// Computes the matrix exponential for a given batch of squared matrices.
// The implementaion is based on:
//
// Bader, P.; Blanes, S.; Casas, F.
// Computing the Matrix Exponential with an Optimized Taylor Polynomial Approximation.
// Mathematics 2019, 7, 1174.
//
Tensor matrix_exp(const Tensor& a) {
  TORCH_CHECK(a.dim() >= 2
          && (at::isFloatingType(a.scalar_type())
           || at::isComplexType(a.scalar_type())),
              "matrix_exp(", a.scalar_type(), "{", a.sizes(), "}): expected a tensor "
              "of floating or complex types with dim at least 2");
  TORCH_CHECK(a.size(-1) == a.size(-2),
              "matrix_exp(", a.scalar_type(), "{", a.sizes(), "}): expected a tensor "
              "of squared matrices");

  NoTF32Guard disable_tf32;

  if (a.size(-1) == 1) {
    return a.exp();
  }

  return mexp(a);
}

Tensor matrix_exp_backward(const Tensor& self, const Tensor& grad) {
  NoTF32Guard disable_tf32;
  return backward_analytic_function_of_a_matrix(
    self, grad,
    [](const Tensor& a) {
      return a.matrix_exp();
    }
  );
}

Tensor frobenius_norm(const Tensor& self) {
  return at::norm(self);
}

Tensor frobenius_norm(const Tensor& self, IntArrayRef dim, bool keepdim) {
  // NOTE: As frobenius_norm_out is currently implemented, it will always produce a
  //    strided tensor result, even if the input is sparse.
  auto options = self.options().layout(c10::Layout::Strided).dtype(toValueType(self.scalar_type()));
  Tensor result = at::empty({0}, options);
  return at::native::frobenius_norm_out(self, dim, keepdim, result);
}

Tensor &frobenius_norm_out(const Tensor& self,
    IntArrayRef dim,
    bool keepdim,
    Tensor& result) {
  TORCH_CHECK(
      dim.size() <= 2,
      "Expected at most 2 dimensions, but got ",
      dim.size(),
      " dimensions instead.");
  Tensor result_;
  if (dim.size() == 1 || dim.size() == 0) {
    result_ = at::norm(self, 2, dim, keepdim);
  } else {
    auto dim_ = dim.vec();
    maybe_wrap_dims(dim_, self.dim());
    TORCH_CHECK(dim_[0] != dim_[1], "Expected dims to be different, got ", dim, " instead");
    if (self.is_complex()){
      result_ = at::sqrt(at::sum(at::real(self.conj() * self), dim_, keepdim));
    } else {
      result_ = at::sqrt(at::sum((self * self), dim_, keepdim));
    }
  }
  // NOTE: It would be better to avoid resize and copy by using norm_out and sqrt_out above.
  //    However, norm_out and sqrt_out do not support automatic differentiation.
  //    More details here: https://github.com/pytorch/pytorch/pull/44095#discussion_r486673947
  at::native::resize_output(result, result_.sizes());
  result.copy_(result_);
  return result;
}

Tensor nuclear_norm(const Tensor& self, bool keepdim) {
  TORCH_CHECK(
      self.dim() == 2,
      "Expected a tensor with 2 dimensions, but got a tensor with ",
      self.dim(), " dimension", self.dim()==1 ? "" : "s", " instead.");
  return at::native::nuclear_norm(self, IntArrayRef({0, 1}), keepdim);
}

Tensor &nuclear_norm_out(const Tensor& self, bool keepdim, Tensor& result) {
  TORCH_CHECK(
      self.dim() == 2,
      "Expected a tensor with 2 dimensions, but got a tensor with ",
      self.dim(), " dimension", self.dim()==1 ? "" : "s", " instead.");
  return at::native::nuclear_norm_out(self, IntArrayRef({0, 1}), keepdim, result);
}

Tensor nuclear_norm(const Tensor& self, IntArrayRef dim, bool keepdim) {
  Tensor result = at::empty({0}, self.options().dtype(toValueType(self.scalar_type())));
  return at::native::nuclear_norm_out(self, dim, keepdim, result);
}

Tensor& nuclear_norm_out(const Tensor& self, IntArrayRef dim, bool keepdim, Tensor& result) {
  TORCH_CHECK(dim.size() == 2, "nuclear norm requires a 'dim' argument of size 2");
  auto dim_ = dim.vec();
  maybe_wrap_dims(dim_, self.dim());

  auto permutation = create_dim_backshift_permutation(dim_[0], dim_[1], self.dim());
  Tensor p = self.permute(permutation);
  // NOTE: U and V are computed only if gradmode is enabled, since the backward for nuclear
  //       norm uses svd_backward, which requires them.
  Tensor result_ = at::sum(std::get<1>(at::svd(p, /*some=*/true,
                  /*compute_uv=*/at::GradMode::is_enabled() && self.requires_grad())), -1, keepdim);
  if (keepdim) {
    result_.unsqueeze_(-1);
    auto permutation_reverse = create_reverse_permutation(permutation);
    result_ = result_.permute(permutation_reverse);
  }
  at::native::resize_output(result, result_.sizes());
  result.copy_(result_);
  return result;
}

// Creates a vector of length ndim with values equal to its indices
// (e.g. [0, 1, 2, ..., ndim-1])
static std::vector<int64_t> make_dim_list(int64_t ndim) {
  std::vector<int64_t> dim_list(ndim);
  for (int64_t ind = 0; ind < ndim; ind++) {
    dim_list[ind] = ind;
  }
  return dim_list;
}

// Checks for valid arguments to linalg_norm when type(ord) == str
static void check_str_ord_valid(const c10::string_view str_ord, optional<IntArrayRef> opt_dim, int64_t ndim) {
  TORCH_CHECK((str_ord == "nuc") || (str_ord == "fro"), "Invalid norm order: ", str_ord);
  bool dims_valid = (ndim == 2 && !opt_dim.has_value()) || (opt_dim.has_value() && opt_dim.value().size() == 2);
  TORCH_CHECK(dims_valid, "order \"", str_ord,
    "\" can only be used if either len(dim) == 2 or (self.dim() == 2 and dim is None)");
}

// Performs second dimension reduction for matrix norms
static Tensor _norm_min_max(Tensor& self, double ord, int64_t dim, bool keepdim) {
  if (ord > 0) {
    return self.amax(dim, keepdim);
  } else {
    return self.amin(dim, keepdim);
  }
}

// Performs matrix norm
static Tensor& _linalg_norm_matrix_out(Tensor& result, const Tensor &self, const optional<Scalar>& opt_ord,
                               IntArrayRef dim, bool keepdim, optional<ScalarType> opt_dtype) {
  Tensor result_;
  auto ord = opt_ord.value_or(2.0).toDouble();
  TORCH_CHECK(self.layout() == Layout::Strided,
              "matrix norm only supports strided layout, got: ", self.layout());

  TORCH_CHECK(dim.size() == 2, "_linalg_norm_matrix: 'dim' must either specify 2 dimensions. ",
    "Got 'dim' specifying ", dim.size(), " dims");
  auto dim_ = dim.vec();
  maybe_wrap_dims(dim_, self.dim());
  TORCH_CHECK(dim_[0] != dim_[1],
    "Expected dims to be different, got (", dim[0], ", ", dim[1], ") instead");

  ScalarType scalarType = opt_dtype.has_value() ? opt_dtype.value() : self.scalar_type();
  TORCH_CHECK(
      at::isFloatingType(scalarType) || at::isComplexType(scalarType),
      "Can only calculate the mean of floating and complex types. Got ",
      toString(scalarType), " instead.");

  Tensor self_;
  if (opt_dtype.has_value()) {
    self_ = self.to(scalarType);
  } else {
    self_ = self;
  }

  if (std::abs(ord) == 2) {
    // Need to shift the reduction dims to the back, because at::svd will only operate on
    // the last 2 dimensions
    auto permutation = create_dim_backshift_permutation(dim_[0], dim_[1], self.dim());
    auto permutation_reverse = create_reverse_permutation(permutation);

    result_ = at::linalg_svdvals(self_.permute(permutation));
    result_ = _norm_min_max(result_, ord, result_.dim() - 1, keepdim);

    if (keepdim) {
      result_ = result_.unsqueeze(-1).permute(permutation_reverse);
    }
  } else {
    // abs(p) == infinity and abs(p) == 1 will perform identical reductions, except
    // that the order of the two dims is swapped. So we can swap the dims if
    // abs(p) == infinity to simplify the rest of the operation's logic.
    if (std::abs(ord) == INFINITY) {
      std::swap(dim_[0], dim_[1]);
    }
    // If the dim of the second reduction is greater than that of the first reduction
    // and we are not keeping the dims, then the fact that the output of the first
    // reduction will have one fewer dimension means that the second reduction dim
    // will be off by one, so we need to correct that.
    if ((dim_[1] > dim_[0]) && !keepdim) {
      dim_[1]--;
    }
    if (std::abs(ord) == 1 || std::abs(ord) == INFINITY) {
      result_ = self_.abs().sum(dim_[0], keepdim);
      result_ = _norm_min_max(result_, ord, dim_[1], keepdim);
    } else {
      TORCH_CHECK(false, "Order ", ord, " not supported for matrix norm");
    }
  }
  at::native::resize_output(result, result_.sizes());
  result.copy_(result_);
  return result;
}

static Tensor& linalg_norm_out_impl(Tensor& result, const Tensor& self, const optional<Scalar>& opt_num_ord, optional<c10::string_view> opt_str_ord, optional<IntArrayRef> opt_dim, bool keepdim, optional<ScalarType> opt_dtype) {
  // Callers must give the ord argument as either a number, a string, or neither.
  // Since the user-facing API has no direct control over how this function is called, this is an internal assert.
  TORCH_INTERNAL_ASSERT(!(opt_num_ord.has_value() && opt_str_ord.has_value()));
  if (opt_dtype.has_value()) {
    auto dtype = opt_dtype.value();
    TORCH_CHECK(dtype == result.scalar_type(), "provided dtype must match dtype of result, but got",
      "dtype = ", dtype, ", out.dtype = ", result.scalar_type());
  }
  int64_t ndim = self.dim();
  if (opt_str_ord.has_value()) {
    // 'ord' is string
    auto str_ord = opt_str_ord.value();
    check_str_ord_valid(str_ord, opt_dim, ndim);
    Tensor self_ = opt_dtype.has_value() ? self.to(opt_dtype.value()) : self;
    if (str_ord == "fro") {
      at::frobenius_norm_out(result, self_, opt_dim.value_or(IntArrayRef({0, 1})), keepdim);
    } else if (str_ord == "nuc") {
      if (opt_dim.has_value()) {
        at::nuclear_norm_out(result, self_, opt_dim.value(), keepdim);
      } else {
        at::nuclear_norm_out(result, self_, keepdim);
      }
    }
  } else {
    // 'ord' is int or None
    std::vector<int64_t> dim_ = opt_dim.has_value() ? opt_dim.value().vec() : make_dim_list(ndim);
    if (!opt_num_ord.has_value() || dim_.size() == 1) {
      Tensor result_ = at::linalg_vector_norm(
          self, opt_num_ord.value_or(2), opt_dim, keepdim, opt_dtype);
      // TODO: Resize and copy should be avoided with
      //       https://github.com/pytorch/pytorch/issues/52712
      at::native::resize_output(result, result_.sizes());
      result.copy_(result_);
    } else if (dim_.size() == 2) {
      _linalg_norm_matrix_out(result, self, opt_num_ord.value(), dim_, keepdim, opt_dtype);
    } else {
      TORCH_CHECK(false, "'dim' must specify 1 or 2 dimensions when order is numerical and input is "
        "not 1-D or 2-D");
    }
  }
  return result;
}

static Tensor& linalg_vector_norm_impl(const Tensor& self, const Scalar& scalar_ord, optional<IntArrayRef> opt_dim, bool keepdim, optional<ScalarType> opt_dtype, Tensor& result) {
  // Casting a large integer to a double will introduce some error, but for
  // practical purposes, it won't matter since a large order will usually
  // give an infinite result
  auto ord = scalar_ord.toDouble();

  TORCH_CHECK(self.device().type() == DeviceType::CPU || self.device().type() == DeviceType::CUDA,
              "linalg.vector_norm only supports CPU and CUDA device types, but got: ",
              self.device().type());
  TORCH_CHECK(self.layout() == Layout::Strided,
              "linalg.vector_norm only supports strided layout, but got: ", self.layout());

  if (opt_dtype.has_value() && isComplexType(self.scalar_type())) {
    TORCH_CHECK(isComplexType(opt_dtype.value()),
      "linalg.vector_norm expected complex 'dtype', since input is complex, ",
      "but got ", opt_dtype.value());
  }

  ScalarType in_dtype = opt_dtype.value_or(self.scalar_type());
  TORCH_CHECK(
      at::isFloatingType(in_dtype) || at::isComplexType(in_dtype),
      "linalg.vector_norm only supports floating point and complex dtypes, but got: ",
      toString(in_dtype));

  IntArrayRef dim = opt_dim.value_or(IntArrayRef{});

  if (self.numel() == 0) {
    // TODO: The question about how to handle negative orders when the input
    // is empty has not been settled yet. For now, we raise an error. Issue:
    // https://github.com/pytorch/pytorch/issues/52783
    TORCH_CHECK(ord >= 0,
      "linalg.vector_norm of negative order cannot be performed on an empty tensor");

    // For NumPy compatibility, we can only perform order infinity reduction
    // (max/min) on a tensor with zero elements if the dimensions to reduce are
    // nonzero. Otherwise, throw an error.
    if (ord == INFINITY) {
      bool has_identity = true;

      if (dim.size() == 0) {
        has_identity = false;
      } else {
        for (int64_t dim_num : dim) {
          if (self.size(dim_num) == 0) {
            has_identity = false;
            break;
          }
        }
      }
      TORCH_CHECK(has_identity,
        "linalg.vector_norm cannot compute the infinity norm on an empty ",
        "dimension because the operation does not have an identity");
    }
  }
  Tensor self_;
  if (self.device().type() == c10::kCPU && isComplexType(self.scalar_type()) && std::abs(ord) == INFINITY) {
    // TODO: This at::abs() call is used so that the at::abs() call in the
    // backward function produces an identical result for complex inputs.
    // However, it would be ideal if we could incorporate this into
    // linalg_vector_norm_stub. See issue:
    // https://github.com/pytorch/pytorch/issues/52648
    self_ = self.to(in_dtype).abs();
    in_dtype = toValueType(in_dtype);
  } else {
    self_ = self;
  }
  ScalarType out_dtype = opt_dtype.value_or(toValueType(self.scalar_type()));
  TORCH_CHECK(!result.defined() || out_dtype == result.scalar_type(),
    "linalg.vector_norm expected out tensor dtype ", out_dtype,
    " but got: ", result.scalar_type());
  // omit in_dtype in the following call, to avoid make_reduction explicitly casting input to out_dtype
  auto iter = isComplexType(self.scalar_type()) ?
      make_reduction("vector_norm", result, self_, dim, keepdim, in_dtype, out_dtype) :
      make_reduction("vector_norm", result, self_, dim, keepdim, out_dtype);

  linalg_vector_norm_stub(iter.device_type(), iter, ord);
  return result;
}

Tensor linalg_vector_norm(const Tensor& self, const Scalar& ord, optional<IntArrayRef> opt_dim, bool keepdim, optional<ScalarType> opt_dtype) {
  ScalarType out_dtype = opt_dtype.value_or(toValueType(self.scalar_type()));
  Tensor result = create_reduction_result(self, opt_dim.value_or(IntArrayRef{}), keepdim, out_dtype);
  return at::native::linalg_vector_norm_impl(self, ord, opt_dim, keepdim, opt_dtype, result);
}

Tensor& linalg_vector_norm_out(const Tensor& self, const Scalar& ord, optional<IntArrayRef> opt_dim, bool keepdim, optional<ScalarType> opt_dtype, Tensor& result) {
  return at::native::linalg_vector_norm_impl(self, ord, opt_dim, keepdim, opt_dtype, result);
}

namespace {

// Only performs checks not performed by linalg.norm
void check_linalg_matrix_norm_args(
    const Tensor& self,
    IntArrayRef dim,
    optional<ScalarType> dtype) {
  TORCH_CHECK(
      self.ndimension() >= 2,
      "linalg.matrix_norm(): input tensor must be a matrix or batch of matrices");
  ScalarType in_dtype = dtype.value_or(self.scalar_type());
  TORCH_CHECK(
      in_dtype == kFloat || in_dtype == kDouble || in_dtype == kComplexFloat ||
          in_dtype == kComplexDouble,
      "linalg.matrix_norm(): only supports the float, double, cfloat and cdouble dtypes, but got: ",
      toString(in_dtype));
  TORCH_CHECK(
      dim.size() == 2, "linalg.matrix_norm(): dim must be a 2-tuple of ints");
}

} // namespace

Tensor linalg_matrix_norm(
    const Tensor& self,
    const Scalar& ord,
    IntArrayRef dim,
    bool keepdim,
    optional<ScalarType> dtype) {
  check_linalg_matrix_norm_args(self, dim, dtype);
  return at::native::linalg_norm(self, ord, dim, keepdim, dtype);
}

Tensor& linalg_matrix_norm_out(
    const Tensor& self,
    const Scalar& ord,
    IntArrayRef dim,
    bool keepdim,
    optional<ScalarType> dtype,
    Tensor& result) {
  check_linalg_matrix_norm_args(self, dim, dtype);
  return at::native::linalg_norm_out(self, ord, dim, keepdim, dtype, result);
}

Tensor linalg_matrix_norm(
    const Tensor& self,
    c10::string_view ord,
    IntArrayRef dim,
    bool keepdim,
    optional<ScalarType> dtype) {
  check_linalg_matrix_norm_args(self, dim, dtype);
  return at::native::linalg_norm(self, ord, dim, keepdim, dtype);
}

Tensor& linalg_matrix_norm_out(
    const Tensor& self,
    c10::string_view ord,
    IntArrayRef dim,
    bool keepdim,
    optional<ScalarType> dtype,
    Tensor& result) {
  check_linalg_matrix_norm_args(self, dim, dtype);
  return at::native::linalg_norm_out(self, ord, dim, keepdim, dtype, result);
}

// Numerical or None norms
Tensor linalg_norm(const Tensor& self, const optional<Scalar>& opt_ord, optional<IntArrayRef> opt_dim, bool keepdim, optional<ScalarType> opt_dtype) {
  auto options = TensorOptions().dtype(opt_dtype.has_value() ? opt_dtype.value() : toValueType(self.scalar_type())).device(self.device());
  Tensor result = at::empty({0}, options);
  return at::native::linalg_norm_out(
      self, opt_ord, opt_dim, keepdim, opt_dtype, result);
}

// Frobenius and nuclear norms
Tensor linalg_norm(const Tensor& self, c10::string_view ord, optional<IntArrayRef> opt_dim, bool keepdim, optional<ScalarType> opt_dtype) {
  auto options = TensorOptions().dtype(opt_dtype.has_value() ? opt_dtype.value() : toValueType(self.scalar_type())).device(self.device());
  Tensor result = at::empty({0}, options);
  return at::native::linalg_norm_out(
      self, ord, opt_dim, keepdim, opt_dtype, result);
}

// Numerical or None norms
Tensor& linalg_norm_out(const Tensor& self, const optional<Scalar>& opt_ord, optional<IntArrayRef> opt_dim, bool keepdim, optional<ScalarType> opt_dtype, Tensor& result) {
  return linalg_norm_out_impl(result, self, opt_ord, c10::nullopt, opt_dim, keepdim, opt_dtype);
}

// Frobenius and nuclear norms
Tensor& linalg_norm_out(const Tensor& self, c10::string_view ord, optional<IntArrayRef> opt_dim, bool keepdim, optional<ScalarType> opt_dtype, Tensor& result) {
  return linalg_norm_out_impl(result, self, c10::nullopt, ord, opt_dim, keepdim, opt_dtype);
}

// This function helps to dispatch norm computations depending on 'ord' of variant type
Tensor _linalg_cond_helper(const Tensor& self, c10::variant<Scalar, c10::string_view> ord_variant) {
  Tensor inverse, info;
  std::tie(inverse, info) = at::linalg_inv_ex(self);
  info.unsqueeze_(-1).unsqueeze_(-1);
  inverse.masked_fill_(info > 0, INFINITY);

  return c10::visit([&](auto&& ord) {
    Tensor norm_self = at::linalg_matrix_norm(self, ord);
    Tensor norm_inverse = at::linalg_matrix_norm(inverse, ord);
    Tensor result = norm_self * norm_inverse;
    // fix multiplication of zero and infinity for NumPy compatibility
    result.nan_to_num_(INFINITY, INFINITY, -INFINITY);
    return result;
  }, ord_variant);
}

// Return zero for each matrix in the batch
Tensor _linalg_cond_empty_matrix(const Tensor& self, c10::ScalarType dtype) {
  auto result_shape = IntArrayRef(self.sizes().cbegin(), self.sizes().cend()-2);
  TensorOptions options = self.options().dtype(toValueType(self.scalar_type()));
  return at::zeros(result_shape, options);
}

void _linalg_cond_check_ord(c10::variant<Scalar, c10::string_view> ord_variant) {
  if (ord_variant.index() == 0) {
    Scalar* ord = c10::get_if<Scalar>(&ord_variant);
    double abs_ord = std::abs(ord->toDouble());
    TORCH_CHECK(abs_ord == 2.0 || abs_ord == 1.0 || abs_ord == INFINITY,
      "linalg_cond got an invalid norm type: ", ord->toDouble());
  } else if (ord_variant.index() == 1) {
    c10::string_view* ord = c10::get_if<c10::string_view>(&ord_variant);
    TORCH_CHECK(*ord == "fro" || *ord == "nuc",
      "linalg_cond got an invalid norm type: ", *ord);
  } else {
    TORCH_CHECK(false,
      "linalg_cond: something went wrong while checking the norm type");
  }
}

// Numerical or None norms
Tensor linalg_cond(const Tensor& self, const optional<Scalar>& opt_ord) {
  TORCH_CHECK(self.dim() >= 2, "linalg_cond only supports matrices or batches of matrices, but got a tensor with ",
    self.dim(), " dimensions.");

  // The default case is using 2-norm
  Scalar ord = opt_ord.has_value() ? opt_ord.value() : 2;

  c10::variant<Scalar, c10::string_view> ord_variant = ord;
  _linalg_cond_check_ord(ord_variant);

  // NumPy doesn't define the condition number for 0x0 matrices, we return 0.0 for such input
  if (self.numel() == 0) {
    auto real_dtype = toValueType(typeMetaToScalarType(self.dtype()));
    return _linalg_cond_empty_matrix(self, real_dtype);
  }

  // If ord == None or ord == ±2
  if (std::abs(ord.toDouble()) == 2.0) {
    auto singular_values = std::get<1>(at::svd(self));
    // singular values are sorted in descending order
    auto s_max = at::narrow(singular_values, /*dim=*/-1, /*start=*/0, /*length=*/1);
    auto s_min = at::narrow(singular_values, /*dim=*/-1, /*start=*/-1, /*length=*/1);
    Tensor result;
    if (ord.toDouble() == -2.0) {
      result = s_min / s_max;
    } else {
      result = s_max / s_min;
    }
    // squeeze the result for NumPy compatibility
    return result.squeeze(-1);
  }

  // ord == ±1 ord == ±inf
  // since at::inverse is used in the implementation, self has to be a tensor consisting of square matrices
  // the same check as squareCheckInputs(self) but with a slightly more informative error message
  TORCH_CHECK(self.size(-1) == self.size(-2),
              "linalg_cond with ±1 or ±inf norm types only supports square matrices or batches of square matrices "
              "but got ", self.size(-1), " by ", self.size(-2), " matrices");

  return _linalg_cond_helper(self, ord_variant);
}

Tensor& linalg_cond_out(const Tensor& self, const optional<Scalar>& opt_ord, Tensor& result) {
  checkSameDevice("linalg_cond", result, self);
  ScalarType real_dtype = toValueType(self.scalar_type());
  checkLinalgCompatibleDtype("linalg_cond", result.scalar_type(), real_dtype);

  Tensor result_tmp = at::linalg_cond(self, opt_ord);
  at::native::resize_output(result, result_tmp.sizes());
  result.copy_(result_tmp);
  return result;
}

// Frobenius or nuclear norms
Tensor linalg_cond(const Tensor& self, c10::string_view ord) {
  // the same checks as squareCheckInputs(self) but with a slightly more informative error message
  TORCH_CHECK(self.dim() >= 2, "linalg_cond only supports matrices or batches of matrices, but got a tensor with ",
    self.dim(), " dimensions.");
  TORCH_CHECK(self.size(-1) == self.size(-2),
              "linalg_cond with frobenius or nuclear norm types only supports square matrices or batches of square matrices "
              "but got ", self.size(-1), " by ", self.size(-2), " matrices");

  c10::variant<Scalar, c10::string_view> ord_variant = ord;
  _linalg_cond_check_ord(ord_variant);

  // NumPy doesn't define the condition number for 0x0 matrices, we return 0.0 for such input
  if (self.numel() == 0) {
    return _linalg_cond_empty_matrix(self, self.scalar_type());
  }

  if (ord == "nuc") {
    // calling matrix_norm with "nuc" on inputs with infinities raises an error
    // therefore we use the mathematical definition of nuclear norm directly
    // instead of going through the matrix_norm
    auto singular_values = at::linalg_svdvals(self);
    return singular_values.sum(-1) * (singular_values.reciprocal().sum(-1));
  }

  return _linalg_cond_helper(self, ord_variant);
}

// TODO: implement _out variant avoiding copy and using already allocated storage directly
Tensor& linalg_cond_out(const Tensor& self, c10::string_view ord, Tensor& result) {
  checkSameDevice("linalg_cond", result, self);
  ScalarType real_dtype = toValueType(self.scalar_type());
  checkLinalgCompatibleDtype("linalg_cond", result.scalar_type(), real_dtype);

  Tensor result_tmp = at::linalg_cond(self, ord);
  at::native::resize_output(result, result_tmp.sizes());
  result.copy_(result_tmp);
  return result;
}

Tensor linalg_tensorinv(const Tensor& self, int64_t ind) {
  /*
  The idea is to reduce the problem to 2D square matrix inversion.
  Step 1. Calculate the shape of the result and the shape of the intermediate 2D matrix.
  Step 2. Reshape `self` to 2D matrix.
  Step 3. Invert the 2D matrix self.to_2D()
          There is no quick way to find out whether the matrix is invertible,
          so at this stage an error from at::inverse can be thrown.
          Note that for CUDA this causes cross-device memory synchronization that can be slow.
  Step 4. reshape the result.
  */
  TORCH_CHECK(ind > 0, "Expected a strictly positive integer for 'ind', but got ", ind);

  // self[ind:]
  std::vector<int64_t> shape_ind_end = self.sizes().slice(ind).vec();
  // self[:ind]
  std::vector<int64_t> shape_start_ind = self.sizes().slice(0, ind).vec();

  int64_t prod_ind_end = c10::multiply_integers(shape_ind_end.cbegin(), shape_ind_end.cend());
  int64_t prod_start_ind = c10::multiply_integers(shape_start_ind.cbegin(), shape_start_ind.cend());

  // Check whether the self tensor can be reshaped to the 2D square matrix
  TORCH_CHECK(prod_ind_end == prod_start_ind,
    "Expected self to satisfy the requirement prod(self.shape[ind:]) == prod(self.shape[:ind]), but got ",
    prod_ind_end, " != ", prod_start_ind);

  // Concatenate shape_ind_end and shape_start_ind to form the shape of the result
  // self[ind:] + self[:ind]
  shape_ind_end.insert(shape_ind_end.cend(), shape_start_ind.cbegin(), shape_start_ind.cend());

  // If the reshaped self is not invertible catch this error
  Tensor result;
  try {
    result = at::inverse(self.reshape({prod_ind_end, prod_ind_end}));
  } catch (...) {
    TORCH_CHECK(false, "Failed to invert the input tensor, because it is singular.");
  }

  return result.reshape(shape_ind_end);
}

// TODO: implement _out variant avoiding copy and using already allocated storage directly
Tensor& linalg_tensorinv_out(const Tensor& self, int64_t ind, Tensor& result) {
  checkSameDevice("tensorinv", result, self);
  checkLinalgCompatibleDtype("tensorinv", result, self);

  Tensor result_tmp = at::linalg_tensorinv(self, ind);
  at::native::resize_output(result, result_tmp.sizes());
  result.copy_(result_tmp);
  return result;
}

Tensor linalg_tensorsolve(const Tensor& self, const Tensor& other, optional<IntArrayRef> dims) {
  /*
  The idea is to reduce the problem to 2D matrix solve.
  Step 1. (optional) `self` is permuted with `dims` such that dimensions from `dims` are moved to the right.
  For example, if we have 4D input with the shape (1, 2, 3, 4) and dims=(0, 2),
  then the result of permutation would have the shape (2, 4, 1, 3).
  Step 2. reshape `self` to 2D matrix.
  Step 3. solve the matrix equation self.to_2D() @ result = other.to_1D()
  Step 4. reshape the result.
  */
  int64_t ndim = self.dim();
  Tensor self_ = self;

  // move dimensions of `self_` from `dims` to the end
  if (dims.has_value()) {
    DimVector dest_axes(dims.value().size());
    std::iota(dest_axes.begin(), dest_axes.end(), ndim - dest_axes.size());
    self_ = at::movedim(self_, dims.value(), dest_axes);
  }

  // result_shape is self_.sizes[-(an-other.dim):]
  std::vector<int64_t> result_shape = self_.sizes().slice(other.dim(), ndim - other.dim()).vec();

  int64_t result_product = c10::multiply_integers(result_shape.begin(), result_shape.end());
  int64_t other_product = c10::multiply_integers(other.sizes().begin(), other.sizes().end());

  // Check whether the self tensor can be reshaped to the 2D square matrix
  TORCH_CHECK(result_product == other_product,
    "Expected self to satisfy the requirement prod(self.shape[other.ndim:]) == prod(self.shape[:other.ndim]), but got ",
    result_product, " != ", other_product);

  self_ = self_.reshape({result_product, result_product});

  // normally `other` would be flattened by at::linalg_solve expects 2D input
  Tensor result = at::linalg_solve(self_, other.flatten());
  return result.reshape(result_shape);
}

Tensor& linalg_tensorsolve_out(const Tensor& self, const Tensor& other, optional<IntArrayRef> dims, Tensor& result) {
  checkSameDevice("tensorsolve", result, self);
  checkLinalgCompatibleDtype("tensorsolve", result, self);

  Tensor result_tmp = at::linalg_tensorsolve(self, other, dims);
  at::native::resize_output(result, result_tmp.sizes());
  result.copy_(result_tmp);
  return result;
}

namespace {
struct KronImpl final {
  public:
    explicit KronImpl(const Tensor& self, const Tensor& other) {
      maxdim = std::max(self.dim(), other.dim());
      int64_t pad_self = maxdim - self.dim();
      int64_t pad_other = maxdim - other.dim();
      a_reshape = c10::SmallVector<int64_t, 10>(2 * maxdim);
      b_reshape = c10::SmallVector<int64_t, 10>(2 * maxdim);
      result_reshape = c10::SmallVector<int64_t, 10>(maxdim);
      for (int64_t i = 0; i < maxdim; i++) {
        a_reshape[2 * i] = (i >= pad_self ? self.sizes()[i - pad_self] : 1);
        a_reshape[2 * i + 1] = 1;
        b_reshape[2 * i] = 1;
        b_reshape[2 * i + 1] = (i >= pad_other ? other.sizes()[i - pad_other] : 1);
        result_reshape[i] = a_reshape[2 * i] * b_reshape[2 * i + 1];
      }
      self_view = at::_unsafe_view(self, a_reshape);
      other_view = at::_unsafe_view(other, b_reshape);
    }

    Tensor& kron_out(Tensor& result) const {
      TORCH_INTERNAL_ASSERT(result.defined(), "Cannot call kron_out with an undefined result tensor as the out argument. Please allocate a Tensor before calling kron_out with it.");

      c10::SmallVector<int64_t, 10> mul_shape(2 * maxdim);
      for (int64_t i = 0; i < maxdim; i++) {
        mul_shape[2 * i] = a_reshape[2 * i];
        mul_shape[2 * i + 1] = b_reshape[2 * i + 1];
      }
      at::native::resize_output(result, result_reshape);
      auto result_mul = at::_unsafe_view(result, mul_shape);
      at::mul_out(result_mul, self_view, other_view);

      return result;
    }

    Tensor kron() const {
      return at::_unsafe_view(at::mul(self_view, other_view), result_reshape);
    }
  private:
    int64_t maxdim;
    Tensor self_view;
    Tensor other_view;
    c10::SmallVector<int64_t, 10> result_reshape;
    c10::SmallVector<int64_t, 10> a_reshape;
    c10::SmallVector<int64_t, 10> b_reshape;
};
}

DEFINE_DISPATCH(unpack_pivots_stub);

std::tuple<Tensor, Tensor, Tensor> lu_unpack(
    const Tensor& LU_data,
    const Tensor& LU_pivots,
    bool unpack_data,
    bool unpack_pivots
    ) {
  TORCH_CHECK(LU_pivots.is_contiguous() && (LU_pivots.scalar_type() == at::kInt),
      "lu_unpack: LU_pivots is expected to be a contiguous tensor of torch.int32 dtype."
      "Note: this function is intended to be used with the output produced by torch{.linalg}.lu");

  // trivial case
  if (!unpack_data && !unpack_pivots) {
    return std::make_tuple(Tensor(), Tensor(), Tensor());
  }

  Tensor L, U;
  // In the generalized LU factorization, the following shape relations hold:
  // A.shape[-2:] == (m, n),
  // P.shape[-2:] == (m, m),
  // U.shape[-2:] == (m, k),
  // L.shape[-2:] == (k, n),
  // where k = min(m, n)
  int64_t m = LU_data.size(-2);
  int64_t n = LU_data.size(-1);
  int64_t k = std::min(m, n);

  if (unpack_data) {
    U = LU_data.triu();
    if (m != k) {
      U = U.narrow(-2, 0, k);
    }

    L = LU_data.tril();
    if (k != n) {
      L = L.narrow(-1, 0, k);
    }
    L.diagonal(/*offset=*/0, /*dim1=*/-2, /*dim2=*/-1).fill_(1);
  }

  if (!unpack_pivots) {
    return std::make_tuple(Tensor(), L, U);
  }

  auto unpacked_pivots_sizes = LU_pivots.sizes().vec();
  unpacked_pivots_sizes[LU_pivots.dim() - 1] = m;
  auto unpacked_pivots = at::empty(
    unpacked_pivots_sizes,
    LU_pivots.options().memory_format(at::MemoryFormat::Contiguous)
  );

  // Fill `unpacked_pivots` with identity permutation
  auto id_perm = at::arange(m, LU_pivots.options());
  unpacked_pivots.copy_(id_perm);

  // WARNING: we assume that unchanged LAPACK pivots are provided.
  // Since LAPACK relies on the FORTRAN's 1-based indexing,
  // we subtract 1 to convert the pivots to the C-style 0-based indexing.
  // This behaviour could change in the future.
  auto LU_pivots_zero_idx = LU_pivots - 1;

  auto iter = TensorIteratorConfig()
    .set_check_mem_overlap(false)
    .check_all_same_dtype(false)
    .resize_outputs(false)
    .declare_static_shape(LU_pivots.sizes(), /*squash_dim=*/LU_pivots.dim() - 1)
    .add_output(unpacked_pivots)
    .add_input(LU_pivots_zero_idx)
    .build();
  // }

  unpack_pivots_stub(
    LU_pivots.device().type(),
    iter,
    LU_pivots.size(-1)
  );

  // The permutation matrix is converted to LU_data.dtype
  // because `matmul` does not work with integer matrices.
  unpacked_pivots_sizes.push_back(m);
  auto permutation_matrix = at::zeros(
    unpacked_pivots_sizes,
    LU_data.options().memory_format(at::MemoryFormat::Contiguous)
  );

  // now that we know the final permutation,
  // scatter 1s at proper locations.
  permutation_matrix.scatter_(
    -2,
    unpacked_pivots.unsqueeze(-2).to(at::kLong),
    at::ones({1}, permutation_matrix.options()).expand(permutation_matrix.sizes())
  );

  return std::make_tuple(permutation_matrix, L, U);
}

using TupleTensorRefs3 = std::tuple<Tensor&, Tensor&, Tensor&>;

TupleTensorRefs3 lu_unpack_out(
    const Tensor& LU_data,
    const Tensor& LU_pivots,
    bool unpack_data,
    bool unpack_pivots,
    Tensor& P,
    Tensor& L,
    Tensor& U
    ) {
  Tensor P_tmp, L_tmp, U_tmp;
  std::tie(P_tmp, L_tmp, U_tmp) = at::lu_unpack(LU_data, LU_pivots, unpack_data, unpack_pivots);

  if (unpack_pivots) {
    checkSameDevice("lu_unpack", P, LU_data, "P");
    // Note that lu_unpack returns P such that P.dtype == LU_data.dtype,
    // because otherwise we cannot use P in matric products (no int -> float promotion)
    checkLinalgCompatibleDtype("lu_unpack", P, LU_data, "L");

    at::native::resize_output(P, P_tmp.sizes());
    P.copy_(P_tmp);
  }

  if (unpack_data) {
    checkSameDevice("lu_unpack", L, LU_data, "L");
    checkSameDevice("lu_unpack", U, LU_data, "U");
    checkLinalgCompatibleDtype("lu_unpack", L, LU_data, "L");
    checkLinalgCompatibleDtype("lu_unpack", U, LU_data, "U");

    at::native::resize_output(L, L_tmp.sizes());
    at::native::resize_output(U, U_tmp.sizes());
    L.copy_(L_tmp);
    U.copy_(U_tmp);
  }

  return TupleTensorRefs3(P, L, U);
}

/*
Calculates the Kronecker product between two Tensors.
*/
Tensor& kron_out(const Tensor& self, const Tensor& other, Tensor& result) {
  return KronImpl(self, other).kron_out(result);
}

Tensor kron(const Tensor& self, const Tensor& other) {
  return KronImpl(self, other).kron();
}

} // namespace native
} // namespace at<|MERGE_RESOLUTION|>--- conflicted
+++ resolved
@@ -111,17 +111,8 @@
   IntArrayRef out_sizes(self.sizes().data(), self.dim() - 2);
   at::native::resize_output(out, out_sizes);
 
-<<<<<<< HEAD
   auto det = std::get<0>(at::native::_det_lu_based_helper(self));
   out.copy_(det);
-=======
-  c10::ExclusivelyOwned<Tensor> det_P, diag_U;
-  std::tie(det_P, diag_U) = _lu_det_P_diag_U(self);
-  // complete_det is 0 when U is singular (U(i, i) = 0 for some i in [1, self.size(-1)]).
-  // The product accumulation takes care of this case, and hence no special case handling is required.
-  at::prod_out(out, *diag_U, -1);
-  out.mul_(*det_P);
->>>>>>> 666dff38
   return out;
 }
 

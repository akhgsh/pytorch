--- conflicted
+++ resolved
@@ -251,18 +251,11 @@
   }
 
   void reset_() noexcept {
-<<<<<<< HEAD
-    if (target_ != NullType::singleton() && detail::atomic_refcount_decrement(target_->refcount_) == 0) {
-      // justification for const_cast: release_resources is basically a destructor
-      // and a destructor always mutates the object, even for const objects.
-      // NOLINTNEXTLINE(clang-analyzer-cplusplus.NewDelete)
-=======
     if (target_ != NullType::singleton() &&
         detail::atomic_refcount_decrement(target_->refcount_) == 0) {
       // justification for const_cast: release_resources is basically a
       // destructor and a destructor always mutates the object, even for const
       // objects. NOLINTNEXTLINE(clang-analyzer-cplusplus.NewDelete)
->>>>>>> 9f77456f
       const_cast<std::remove_const_t<TTarget>*>(target_)->release_resources();
 
       // See comment above about weakcount. As long as refcount>0,
@@ -474,29 +467,9 @@
   }
 
   /**
-<<<<<<< HEAD
-   * Turn a new instance of TTarget (e.g., literally allocated
-   * using new TTarget(...) into an intrusive_ptr.  If possible,
-   * use intrusive_ptr::make instead which statically guarantees
-   * that the allocation was done properly.
-   *
-   * At the moment, the only reason this method exists is because
-   * pybind11 holder types expect to be able to allocate in
-   * this way (because pybind11 handles the new allocation itself).
-   */
-  static intrusive_ptr unsafe_steal_from_new(TTarget* raw_ptr) {
-    return intrusive_ptr(raw_ptr);
-  }
-
-  /**
    * Turn a **non-owning raw pointer** to an intrusive_ptr.  It is
    * the moral equivalent of enable_shared_from_this on a shared pointer.
    *
-=======
-   * Turn a **non-owning raw pointer** to an intrusive_ptr.  It is
-   * the moral equivalent of enable_shared_from_this on a shared pointer.
-   *
->>>>>>> 9f77456f
    * This method is only valid for objects that are already live.  If
    * you are looking for the moral equivalent of unique_ptr<T>(T*)
    * constructor, see steal_from_new.
@@ -620,12 +593,8 @@
   }
 
   void reset_() noexcept {
-<<<<<<< HEAD
-    if (target_ != NullType::singleton() && detail::atomic_weakcount_decrement(target_->weakcount_) == 0) {
-=======
     if (target_ != NullType::singleton() &&
         detail::atomic_weakcount_decrement(target_->weakcount_) == 0) {
->>>>>>> 9f77456f
       // NOLINTNEXTLINE(clang-analyzer-cplusplus.NewDelete)
       delete target_;
     }

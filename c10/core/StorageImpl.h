#pragma once

#include <c10/core/Allocator.h>
#include <c10/core/ScalarType.h>

#include <c10/util/intrusive_ptr.h>

namespace c10 {

// A storage represents the underlying backing data buffer for a
// tensor.  This concept was inherited from the original Torch7
// codebase; we'd kind of like to get rid of the concept
// (see https://github.com/pytorch/pytorch/issues/14797) but
// it's hard work and no one has gotten around to doing it.
//
// NB: storage is supposed to uniquely own a data pointer; e.g.,
// two non-null data pointers alias if and only if they are from
// the same storage.  Technically you can violate this invariant
// (e.g., you can create a non-owning StorageImpl with at::from_blob)
// but a lot of things won't work correctly, including:
//
// - An ordinary deleter on such a storage is wrong, because normal deleters
<<<<<<< HEAD
//   assume unique ownership, but if you have two storages at the same data, that
//   implies there is some sort of shared ownership. So your deleter would have to
//   actually be internally doing some sort of refcount thing
// - Deepcopy in Python side relies on storage equality and not data pointer
//   equality; so if there are two separate storages pointing to the same data,
//   the data will actually get duplicated in that case (one data ptr before, two
//   data ptrs after)
=======
//   assume unique ownership, but if you have two storages at the same data,
//   that implies there is some sort of shared ownership. So your deleter would
//   have to actually be internally doing some sort of refcount thing
// - Deepcopy in Python side relies on storage equality and not data pointer
//   equality; so if there are two separate storages pointing to the same data,
//   the data will actually get duplicated in that case (one data ptr before,
//   two data ptrs after)
>>>>>>> 078fadaa
// - Version counts won't work correctly, because we do all VC tracking at the
//   level of storages (unless you explicitly disconnect the VC with detach);
//   mutation because data pointers are the same are totally untracked
struct C10_API StorageImpl final : public c10::intrusive_ptr_target {
 public:
  struct use_byte_size_t {};

  StorageImpl(
      use_byte_size_t use_byte_size,
      size_t size_bytes,
      at::DataPtr data_ptr,
      at::Allocator* allocator,
      bool resizable)
      : data_ptr_(std::move(data_ptr)),
        size_bytes_(size_bytes),
        resizable_(resizable),
        received_cuda_(false),
        allocator_(allocator) {
    if (resizable) {
      TORCH_INTERNAL_ASSERT(
          allocator_, "For resizable storage, allocator must be provided");
    }
  }

  StorageImpl(
      use_byte_size_t use_byte_size,
      size_t size_bytes,
      at::Allocator* allocator,
      bool resizable)
      : StorageImpl(
            use_byte_size_t(),
            size_bytes,
            allocator->allocate(size_bytes),
            allocator,
            resizable) {}

  StorageImpl& operator=(StorageImpl&& other) = default;
  StorageImpl& operator=(const StorageImpl&) = delete;
  StorageImpl() = delete;
  StorageImpl(StorageImpl&& other) = default;
  StorageImpl(const StorageImpl&) = delete;
  ~StorageImpl() = default;

  void reset() {
    data_ptr_.clear();
    size_bytes_ = 0;
  }

  template <typename T>
  inline T* data() const {
    return unsafe_data<T>();
  }

  template <typename T>
  inline T* unsafe_data() const {
    return static_cast<T*>(this->data_ptr_.get());
  }

  void release_resources() override {
    data_ptr_.clear();
  }

  size_t nbytes() const {
    return size_bytes_;
  }

  // TODO: remove later
  void set_nbytes(size_t size_bytes) {
    size_bytes_ = size_bytes;
  }

  bool resizable() const {
    return resizable_;
  };

  at::DataPtr& data_ptr() {
    return data_ptr_;
  };

  const at::DataPtr& data_ptr() const {
    return data_ptr_;
  };

  // Returns the previous data_ptr
  at::DataPtr set_data_ptr(at::DataPtr&& data_ptr) {
    std::swap(data_ptr_, data_ptr);
    return std::move(data_ptr);
  };

  void set_data_ptr_noswap(at::DataPtr&& data_ptr) {
    data_ptr_ = std::move(data_ptr);
  }

  // TODO: Return const ptr eventually if possible
  void* data() {
    return data_ptr_.get();
  }

  void* data() const {
    return data_ptr_.get();
  }

  at::DeviceType device_type() const {
    return data_ptr_.device().type();
  }

  at::Allocator* allocator() {
    return allocator_;
  }

  const at::Allocator* allocator() const {
    return allocator_;
  };

  // You generally shouldn't use this method, but it is occasionally
  // useful if you want to override how a tensor will be reallocated,
  // after it was already allocated (and its initial allocator was
  // set)
  void set_allocator(at::Allocator* allocator) {
    allocator_ = allocator;
  }

  Device device() const {
    return data_ptr_.device();
  }

  void set_resizable(bool resizable) {
    if (resizable) {
      // We need an allocator to be resizable
      AT_ASSERT(allocator_);
    }
    resizable_ = resizable;
  }

  /**
   * Can only be called when use_count is 1
   */
  void UniqueStorageShareExternalPointer(
      void* src,
      size_t size_bytes,
      DeleterFnPtr d = nullptr) {
    UniqueStorageShareExternalPointer(
        at::DataPtr(src, src, d, data_ptr_.device()), size_bytes);
  }

  /**
   * Can only be called when use_count is 1
   */
  void UniqueStorageShareExternalPointer(
      at::DataPtr&& data_ptr,
      size_t size_bytes) {
    data_ptr_ = std::move(data_ptr);
    size_bytes_ = size_bytes;
    allocator_ = nullptr;
    resizable_ = false;
  }

  // This method can be used only after storage construction and cannot be used
  // to modify storage status
  void set_received_cuda(bool received_cuda) {
    received_cuda_ = received_cuda;
  }

  bool received_cuda() {
    return received_cuda_;
  }

 private:
  DataPtr data_ptr_;
  size_t size_bytes_;
  bool resizable_;
  // Identifies that Storage was received from another process and doesn't have
  // local to process cuda memory allocation
  bool received_cuda_;
  Allocator* allocator_;
};
} // namespace c10<|MERGE_RESOLUTION|>--- conflicted
+++ resolved
@@ -20,15 +20,6 @@
 // but a lot of things won't work correctly, including:
 //
 // - An ordinary deleter on such a storage is wrong, because normal deleters
-<<<<<<< HEAD
-//   assume unique ownership, but if you have two storages at the same data, that
-//   implies there is some sort of shared ownership. So your deleter would have to
-//   actually be internally doing some sort of refcount thing
-// - Deepcopy in Python side relies on storage equality and not data pointer
-//   equality; so if there are two separate storages pointing to the same data,
-//   the data will actually get duplicated in that case (one data ptr before, two
-//   data ptrs after)
-=======
 //   assume unique ownership, but if you have two storages at the same data,
 //   that implies there is some sort of shared ownership. So your deleter would
 //   have to actually be internally doing some sort of refcount thing
@@ -36,7 +27,6 @@
 //   equality; so if there are two separate storages pointing to the same data,
 //   the data will actually get duplicated in that case (one data ptr before,
 //   two data ptrs after)
->>>>>>> 078fadaa
 // - Version counts won't work correctly, because we do all VC tracking at the
 //   level of storages (unless you explicitly disconnect the VC with detach);
 //   mutation because data pointers are the same are totally untracked

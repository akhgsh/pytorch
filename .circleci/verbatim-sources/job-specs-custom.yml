--- conflicted
+++ resolved
@@ -412,15 +412,9 @@
             export TCLLIBPATH="/usr/local/lib"
 
             # Install conda
-<<<<<<< HEAD
-            curl -o ~/conda.sh https://repo.anaconda.com/miniconda/Miniconda3-latest-MacOSX-x86_64.sh
-            chmod +x ~/conda.sh
-            /bin/bash ~/conda.sh -b -p ~/anaconda
-=======
             curl --retry 3 -o ~/Downloads/conda.sh https://repo.anaconda.com/miniconda/Miniconda3-latest-MacOSX-x86_64.sh
             chmod +x ~/Downloads/conda.sh
             /bin/bash ~/Downloads/conda.sh -b -p ~/anaconda
->>>>>>> b68d1fc3
             export PATH="~/anaconda/bin:${PATH}"
             source ~/anaconda/bin/activate
 
@@ -428,7 +422,6 @@
             retry () {
                 $*  || (sleep 1 && $*) || (sleep 2 && $*) || (sleep 4 && $*) || (sleep 8 && $*)
             }
-
             retry conda install numpy ninja pyyaml mkl mkl-include setuptools cmake cffi typing requests --yes
 
             # sync submodules

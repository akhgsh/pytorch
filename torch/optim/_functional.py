r"""Functional interface"""
import math
import torch
from torch import Tensor
from typing import List, Optional

<<<<<<< HEAD
from .adadelta import adadelta as adadelta_fn
from .adagrad import adagrad as adagrad_fn
from .adamax import adamax as adamax_fn
from .asgd import asgd  # noqa: F401
from .nadam import nadam as nadam_fn
from .radam import radam as radam_fn
=======
from .adadelta import adadelta  # type: ignore[attr-defined] # noqa: F401
from .adagrad import adagrad  # type: ignore[attr-defined] # noqa: F401
from .adamax import adamax  # type: ignore[attr-defined] # noqa: F401
from .nadam import nadam  # type: ignore[attr-defined] # noqa: F401
from .radam import radam  # type: ignore[attr-defined] # noqa: F401
>>>>>>> 4b977211

# TODO: use foreach API in optim._functional to do all the computation

def adam(params: List[Tensor],
         grads: List[Tensor],
         exp_avgs: List[Tensor],
         exp_avg_sqs: List[Tensor],
         max_exp_avg_sqs: List[Tensor],
         state_steps: List[int],
         *,
         amsgrad: bool,
         beta1: float,
         beta2: float,
         lr: float,
         weight_decay: float,
         eps: float,
         maximize: bool):
    r"""Functional API that performs Adam algorithm computation.
    See :class:`~torch.optim.Adam` for details.
    """

    for i, param in enumerate(params):

        grad = grads[i] if not maximize else -grads[i]
        exp_avg = exp_avgs[i]
        exp_avg_sq = exp_avg_sqs[i]
        step = state_steps[i]

        bias_correction1 = 1 - beta1 ** step
        bias_correction2 = 1 - beta2 ** step

        if weight_decay != 0:
            grad = grad.add(param, alpha=weight_decay)

        # Decay the first and second moment running average coefficient
        exp_avg.mul_(beta1).add_(grad, alpha=1 - beta1)
        exp_avg_sq.mul_(beta2).addcmul_(grad, grad.conj(), value=1 - beta2)
        if amsgrad:
            # Maintains the maximum of all 2nd moment running avg. till now
            torch.maximum(max_exp_avg_sqs[i], exp_avg_sq, out=max_exp_avg_sqs[i])
            # Use the max. for normalizing running avg. of gradient
            denom = (max_exp_avg_sqs[i].sqrt() / math.sqrt(bias_correction2)).add_(eps)
        else:
            denom = (exp_avg_sq.sqrt() / math.sqrt(bias_correction2)).add_(eps)



        step_size = lr / bias_correction1
        param.addcdiv_(exp_avg, denom, value=-step_size)

def adamw(params: List[Tensor],
          grads: List[Tensor],
          exp_avgs: List[Tensor],
          exp_avg_sqs: List[Tensor],
          max_exp_avg_sqs: List[Tensor],
          state_steps: List[int],
          *,
          amsgrad: bool,
          beta1: float,
          beta2: float,
          lr: float,
          weight_decay: float,
          eps: float):
    r"""Functional API that performs AdamW algorithm computation.

    See :class:`~torch.optim.AdamW` for details.
    """
    for i, param in enumerate(params):
        grad = grads[i]
        exp_avg = exp_avgs[i]
        exp_avg_sq = exp_avg_sqs[i]
        step = state_steps[i]

        # Perform stepweight decay
        param.mul_(1 - lr * weight_decay)

        bias_correction1 = 1 - beta1 ** step
        bias_correction2 = 1 - beta2 ** step

        # Decay the first and second moment running average coefficient
        exp_avg.mul_(beta1).add_(grad, alpha=1 - beta1)
        exp_avg_sq.mul_(beta2).addcmul_(grad, grad, value=1 - beta2)
        if amsgrad:
            # Maintains the maximum of all 2nd moment running avg. till now
            torch.maximum(max_exp_avg_sqs[i], exp_avg_sq, out=max_exp_avg_sqs[i])
            # Use the max. for normalizing running avg. of gradient
            denom = (max_exp_avg_sqs[i].sqrt() / math.sqrt(bias_correction2)).add_(eps)
        else:
            denom = (exp_avg_sq.sqrt() / math.sqrt(bias_correction2)).add_(eps)

        step_size = lr / bias_correction1

        param.addcdiv_(exp_avg, denom, value=-step_size)


def sgd(params: List[Tensor],
        d_p_list: List[Tensor],
        momentum_buffer_list: List[Optional[Tensor]],
        *,
        weight_decay: float,
        momentum: float,
        lr: float,
        dampening: float,
        nesterov: bool,
        maximize: bool):
    r"""Functional API that performs SGD algorithm computation.

    See :class:`~torch.optim.SGD` for details.
    """

    for i, param in enumerate(params):

        d_p = d_p_list[i]
        if weight_decay != 0:
            d_p = d_p.add(param, alpha=weight_decay)

        if momentum != 0:
            buf = momentum_buffer_list[i]

            if buf is None:
                buf = torch.clone(d_p).detach()
                momentum_buffer_list[i] = buf
            else:
                buf.mul_(momentum).add_(d_p, alpha=1 - dampening)

            if nesterov:
                d_p = d_p.add(buf, alpha=momentum)
            else:
                d_p = buf

        alpha = lr if maximize else -lr
        param.add_(d_p, alpha=alpha)


def rmsprop(params: List[Tensor],
            grads: List[Tensor],
            square_avgs: List[Tensor],
            grad_avgs: List[Tensor],
            momentum_buffer_list: List[Tensor],
            *,
            lr: float,
            alpha: float,
            eps: float,
            weight_decay: float,
            momentum: float,
            centered: bool):
    r"""Functional API that performs rmsprop algorithm computation.

    See :class:`~torch.optim.RMSProp` for details.
    """

    for i, param in enumerate(params):
        grad = grads[i]
        square_avg = square_avgs[i]

        if weight_decay != 0:
            grad = grad.add(param, alpha=weight_decay)

        square_avg.mul_(alpha).addcmul_(grad, grad, value=1 - alpha)

        if centered:
            grad_avg = grad_avgs[i]
            grad_avg.mul_(alpha).add_(grad, alpha=1 - alpha)
            avg = square_avg.addcmul(grad_avg, grad_avg, value=-1).sqrt_().add_(eps)
        else:
            avg = square_avg.sqrt().add_(eps)

        if momentum > 0:
            buf = momentum_buffer_list[i]
            buf.mul_(momentum).addcdiv_(grad, avg)
            param.add_(buf, alpha=-lr)
        else:
            param.addcdiv_(grad, avg, value=-lr)


def rprop(params: List[Tensor],
          grads: List[Tensor],
          prevs: List[Tensor],
          step_sizes: List[Tensor],
          *,
          step_size_min: float,
          step_size_max: float,
          etaminus: float,
          etaplus: float):
    r"""Functional API that performs rprop algorithm computation.

    See :class:`~torch.optim.Rprop` for details.
    """

    for i, param in enumerate(params):
        grad = grads[i]
        prev = prevs[i]
        step_size = step_sizes[i]

        sign = grad.mul(prev).sign()
        sign[sign.gt(0)] = etaplus
        sign[sign.lt(0)] = etaminus
        sign[sign.eq(0)] = 1

        # update stepsizes with step size updates
        step_size.mul_(sign).clamp_(step_size_min, step_size_max)

        # for dir<0, dfdx=0
        # for dir>=0 dfdx=dfdx
        grad = grad.clone(memory_format=torch.preserve_format)
        grad[sign.eq(etaminus)] = 0

        # update parameters
        param.addcmul_(grad.sign(), step_size, value=-1)

        prev.copy_(grad)


<<<<<<< HEAD
def adamax(params: List[Tensor],
           grads: List[Tensor],
           exp_avgs: List[Tensor],
           exp_infs: List[Tensor],
           state_steps: List[int],
           foreach: bool = False,
           *,
           eps: float,
           beta1: float,
           beta2: float,
           lr: float,
           weight_decay: float):
    r"""Functional API that performs adamax algorithm computation.

    See :class:`~torch.optim.Adamax` for details.
    """

    adamax_fn(params,
              grads,
              exp_avgs,
              exp_infs,
              state_steps,
              foreach=foreach,
              eps=eps,
              beta1=beta1,
              beta2=beta2,
              lr=lr,
              weight_decay=weight_decay)


def nadam(params: List[Tensor],
          grads: List[Tensor],
          exp_avgs: List[Tensor],
          exp_avg_sqs: List[Tensor],
          mu_products: List[float],
          state_steps: List[int],
          foreach: bool = False,
          *,
          beta1: float,
          beta2: float,
          lr: float,
          weight_decay: float,
          momentum_decay: float,
          eps: float):
    r"""Functional API that performs NAdam algorithm computation.

    See :class:`~torch.optim.NAdam` for details.
    """

    nadam_fn(params,
             grads,
             exp_avgs,
             exp_avg_sqs,
             mu_products,
             state_steps,
             foreach=foreach,
             beta1=beta1,
             beta2=beta2,
             lr=lr,
             weight_decay=weight_decay,
             momentum_decay=momentum_decay,
             eps=eps)


def radam(params: List[Tensor],
          grads: List[Tensor],
          exp_avgs: List[Tensor],
          exp_avg_sqs: List[Tensor],
          state_steps: List[int],
          foreach: bool = False,
          *,
          beta1: float,
          beta2: float,
          lr: float,
          weight_decay: float,
          eps: float):
    r"""Functional API that performs RAdam algorithm computation.

    See :class:`~torch.optim.RAdam` for details.
    """

    radam_fn(params,
             grads,
             exp_avgs,
             exp_avg_sqs,
             state_steps,
             foreach=foreach,
             beta1=beta1,
             beta2=beta2,
             lr=lr,
             weight_decay=weight_decay,
             eps=eps)
=======
def asgd(params: List[Tensor],
         grads: List[Tensor],
         axs: List[Tensor],
         mus: List[float],
         etas: List[float],
         *,
         weight_decay: float,
         lambd: float):
    r"""Functional API that performs asgd algorithm computation.

    See :class:`~torch.optim.ASGD` for details.
    """

    for i, param in enumerate(params):
        grad = grads[i]
        mu = mus[i]
        ax = axs[i]
        eta = etas[i]

        if weight_decay != 0:
            grad = grad.add(param, alpha=weight_decay)

        # decay term
        param.mul_(1 - lambd * eta)

        # update parameter
        param.add_(grad, alpha=-eta)

        # averaging
        if mu != 1:
            ax.add_(param.sub(ax).mul(mu))
        else:
            ax.copy_(param)
>>>>>>> 4b977211



def sparse_adam(params: List[Tensor],
                grads: List[Tensor],
                exp_avgs: List[Tensor],
                exp_avg_sqs: List[Tensor],
                state_steps: List[int],
                *,
                eps: float,
                beta1: float,
                beta2: float,
                lr: float):
    r"""Functional API that performs Sparse Adam algorithm computation.

    See :class:`~torch.optim.SparseAdam` for details.
    """
    for i, param in enumerate(params):
        grad = grads[i]
        grad = grad.coalesce()  # the update is non-linear so indices must be unique
        grad_indices = grad._indices()
        grad_values = grad._values()
        size = grad.size()

        exp_avg = exp_avgs[i]
        exp_avg_sq = exp_avg_sqs[i]
        step = state_steps[i]


        def make_sparse(values):
            constructor = grad.new
            if grad_indices.dim() == 0 or values.dim() == 0:
                return constructor().resize_as_(grad)
            return constructor(grad_indices, values, size)

        # Decay the first and second moment running average coefficient
        #      old <- b * old + (1 - b) * new
        # <==> old += (1 - b) * (new - old)
        old_exp_avg_values = exp_avg.sparse_mask(grad)._values()
        exp_avg_update_values = grad_values.sub(old_exp_avg_values).mul_(1 - beta1)
        exp_avg.add_(make_sparse(exp_avg_update_values))
        old_exp_avg_sq_values = exp_avg_sq.sparse_mask(grad)._values()
        exp_avg_sq_update_values = grad_values.pow(2).sub_(old_exp_avg_sq_values).mul_(1 - beta2)
        exp_avg_sq.add_(make_sparse(exp_avg_sq_update_values))

        # Dense addition again is intended, avoiding another sparse_mask
        numer = exp_avg_update_values.add_(old_exp_avg_values)
        exp_avg_sq_update_values.add_(old_exp_avg_sq_values)
        denom = exp_avg_sq_update_values.sqrt_().add_(eps)
        del exp_avg_update_values, exp_avg_sq_update_values

        bias_correction1 = 1 - beta1 ** step
        bias_correction2 = 1 - beta2 ** step
        step_size = lr * math.sqrt(bias_correction2) / bias_correction1

        param.add_(make_sparse(-step_size * numer.div_(denom)))<|MERGE_RESOLUTION|>--- conflicted
+++ resolved
@@ -4,20 +4,13 @@
 from torch import Tensor
 from typing import List, Optional
 
-<<<<<<< HEAD
-from .adadelta import adadelta as adadelta_fn
-from .adagrad import adagrad as adagrad_fn
-from .adamax import adamax as adamax_fn
-from .asgd import asgd  # noqa: F401
-from .nadam import nadam as nadam_fn
-from .radam import radam as radam_fn
-=======
 from .adadelta import adadelta  # type: ignore[attr-defined] # noqa: F401
 from .adagrad import adagrad  # type: ignore[attr-defined] # noqa: F401
 from .adamax import adamax  # type: ignore[attr-defined] # noqa: F401
+from .asgd import asgd  # type: ignore[attr-defined] # noqa: F401
 from .nadam import nadam  # type: ignore[attr-defined] # noqa: F401
 from .radam import radam  # type: ignore[attr-defined] # noqa: F401
->>>>>>> 4b977211
+
 
 # TODO: use foreach API in optim._functional to do all the computation
 
@@ -231,137 +224,6 @@
         prev.copy_(grad)
 
 
-<<<<<<< HEAD
-def adamax(params: List[Tensor],
-           grads: List[Tensor],
-           exp_avgs: List[Tensor],
-           exp_infs: List[Tensor],
-           state_steps: List[int],
-           foreach: bool = False,
-           *,
-           eps: float,
-           beta1: float,
-           beta2: float,
-           lr: float,
-           weight_decay: float):
-    r"""Functional API that performs adamax algorithm computation.
-
-    See :class:`~torch.optim.Adamax` for details.
-    """
-
-    adamax_fn(params,
-              grads,
-              exp_avgs,
-              exp_infs,
-              state_steps,
-              foreach=foreach,
-              eps=eps,
-              beta1=beta1,
-              beta2=beta2,
-              lr=lr,
-              weight_decay=weight_decay)
-
-
-def nadam(params: List[Tensor],
-          grads: List[Tensor],
-          exp_avgs: List[Tensor],
-          exp_avg_sqs: List[Tensor],
-          mu_products: List[float],
-          state_steps: List[int],
-          foreach: bool = False,
-          *,
-          beta1: float,
-          beta2: float,
-          lr: float,
-          weight_decay: float,
-          momentum_decay: float,
-          eps: float):
-    r"""Functional API that performs NAdam algorithm computation.
-
-    See :class:`~torch.optim.NAdam` for details.
-    """
-
-    nadam_fn(params,
-             grads,
-             exp_avgs,
-             exp_avg_sqs,
-             mu_products,
-             state_steps,
-             foreach=foreach,
-             beta1=beta1,
-             beta2=beta2,
-             lr=lr,
-             weight_decay=weight_decay,
-             momentum_decay=momentum_decay,
-             eps=eps)
-
-
-def radam(params: List[Tensor],
-          grads: List[Tensor],
-          exp_avgs: List[Tensor],
-          exp_avg_sqs: List[Tensor],
-          state_steps: List[int],
-          foreach: bool = False,
-          *,
-          beta1: float,
-          beta2: float,
-          lr: float,
-          weight_decay: float,
-          eps: float):
-    r"""Functional API that performs RAdam algorithm computation.
-
-    See :class:`~torch.optim.RAdam` for details.
-    """
-
-    radam_fn(params,
-             grads,
-             exp_avgs,
-             exp_avg_sqs,
-             state_steps,
-             foreach=foreach,
-             beta1=beta1,
-             beta2=beta2,
-             lr=lr,
-             weight_decay=weight_decay,
-             eps=eps)
-=======
-def asgd(params: List[Tensor],
-         grads: List[Tensor],
-         axs: List[Tensor],
-         mus: List[float],
-         etas: List[float],
-         *,
-         weight_decay: float,
-         lambd: float):
-    r"""Functional API that performs asgd algorithm computation.
-
-    See :class:`~torch.optim.ASGD` for details.
-    """
-
-    for i, param in enumerate(params):
-        grad = grads[i]
-        mu = mus[i]
-        ax = axs[i]
-        eta = etas[i]
-
-        if weight_decay != 0:
-            grad = grad.add(param, alpha=weight_decay)
-
-        # decay term
-        param.mul_(1 - lambd * eta)
-
-        # update parameter
-        param.add_(grad, alpha=-eta)
-
-        # averaging
-        if mu != 1:
-            ax.add_(param.sub(ax).mul(mu))
-        else:
-            ax.copy_(param)
->>>>>>> 4b977211
-
-
-
 def sparse_adam(params: List[Tensor],
                 grads: List[Tensor],
                 exp_avgs: List[Tensor],

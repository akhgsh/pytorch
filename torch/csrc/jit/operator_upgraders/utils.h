#pragma once
#include <c10/util/Optional.h>
#include <torch/csrc/jit/operator_upgraders/version_map.h>
#include <iostream>
#include <regex>
#include <string>
#include <vector>

namespace torch {
namespace jit {

inline c10::optional<UpgraderEntry> findUpgrader(
    std::vector<UpgraderEntry> upgraders_for_schema,
    size_t current_version) {
  // we want to find the entry which satisfies following two conditions:
  //    1. the version entry must be greater than current_version
  //    2. Among the version entries, we need to see if the current version
  //       is in the upgrader name range
  auto pos = std::find_if(
      upgraders_for_schema.begin(),
      upgraders_for_schema.end(),
      [current_version](const UpgraderEntry& entry) {
        return entry.bumped_at_version > current_version;
      });

  if (pos != upgraders_for_schema.end()) {
    return *pos;
  }
  return c10::nullopt;
}

inline bool isOpEntryCurrent(
    const std::vector<UpgraderEntry>& upgraders_for_schema,
    size_t current_version) {
  for (const auto& entry: upgraders_for_schema) {
    if (entry.bumped_at_version > current_version) {
      return false;
    }
  }
  return true;
}

inline bool isOpSymbolCurrent(const std::string& name, size_t current_version) {
<<<<<<< HEAD
  auto it = kOperatorVersionMap.find(name);
  if (it != kOperatorVersionMap.end()) {
=======
  auto it = operatorVersionMap.find(name);
  if (it != operatorVersionMap.end()) {
>>>>>>> cb9716e2
    return isOpEntryCurrent(it->second, current_version);
  }
  return true;
}

} // namespace jit
} // namespace torch<|MERGE_RESOLUTION|>--- conflicted
+++ resolved
@@ -41,13 +41,8 @@
 }
 
 inline bool isOpSymbolCurrent(const std::string& name, size_t current_version) {
-<<<<<<< HEAD
-  auto it = kOperatorVersionMap.find(name);
-  if (it != kOperatorVersionMap.end()) {
-=======
   auto it = operatorVersionMap.find(name);
   if (it != operatorVersionMap.end()) {
->>>>>>> cb9716e2
     return isOpEntryCurrent(it->second, current_version);
   }
   return true;

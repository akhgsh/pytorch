#include <torch/csrc/jit/runtime/static/impl.h>

#include <ATen/MemoryOverlap.h>
#include <ATen/core/interned_strings.h>
#include <ATen/record_function.h>
#include <c10/core/CPUAllocator.h>
#include <c10/core/InferenceMode.h>
#include <c10/util/irange.h>
#include <caffe2/core/scope_guard.h>
#include <caffe2/core/timer.h>
#include <torch/csrc/jit/ir/alias_analysis.h>
#include <torch/csrc/jit/jit_log.h>
#include <torch/csrc/jit/passes/canonicalize.h>
#include <torch/csrc/jit/passes/dead_code_elimination.h>
#include <torch/csrc/jit/passes/eliminate_no_ops.h>
#include <torch/csrc/jit/passes/freeze_module.h>
#include <torch/csrc/jit/passes/remove_mutation.h>
#include <torch/csrc/jit/passes/subgraph_rewrite.h>
#include <torch/csrc/jit/passes/variadic_ops.h>
<<<<<<< HEAD
#include <torch/csrc/jit/runtime/static/fusion.h>
=======
>>>>>>> 6743ce7f
#include <torch/csrc/jit/runtime/static/memory_planner.h>
#include <torch/csrc/jit/runtime/static/ops.h>
#include <torch/csrc/jit/runtime/static/passes.h>
#include <torch/csrc/jit/runtime/vararg_functions.h>
#include <iterator>
#include <sstream>
#include <stdexcept>

#ifdef FBCODE_CAFFE2
#include <folly/dynamic.h>
#include <folly/json.h>
#endif

// used in test only
C10_DEFINE_bool(
    static_runtime_disable_debug_memory_overlap_check,
    false,
    "If true, disable the memory overlap check in debug mode in ProcessedNode::run()");

namespace torch {
namespace jit {

// A manually curated set of ops that are disallowed in static runtime.
// These are rarely-used ops. Disallowing them typically eliminates
// corner cases in graph optimizations, allowing for more aggressive
// optimizations and better performance.
bool isUnsupportedOp(const NodeKind& kind) {
  return kind == aten::__is__ || kind == aten::__isnot__;
}

// graph must be frozen or canEnableStaticRuntime would return false if there's
// any prim::CallMethod op left in the graph
bool canEnableStaticRuntime(const std::shared_ptr<torch::jit::Graph>& graph) {
  // check for sub-blocks
  bool can_support = true;
  bool has_blocks = false;
  for (auto* node : graph->block()->nodes()) {
    if (node->blocks().size() > 0) {
      has_blocks = true;
      VLOG(1) << "Found nested sub-blocks in graph at node: "
              << PrintNode(node);
    }
    const auto kind = node->kind();
    if (kind == prim::Constant) {
      continue;
    }
    // check if can get op from Node
    const Operator* op = node->maybeOperator();
    if (isUnsupportedOp(kind) || (!op && !nativeOpIsRegistered(kind))) {
      can_support = false;
      LOG(WARNING) << "Found unsupported op: " << kind.toQualString();
    }
  }
  if (has_blocks) {
    LOG(WARNING)
        << "Found nested sub-block in graph. Static Runtime doesn't support nested sub-blocks.";
    can_support = false;
  }
  return can_support;
}

std::string dumpValueSet(
    const FastSet<const Value*>& value_set,
    const char* set_name) {
  std::ostringstream oss;
  oss << set_name << ": {";
  for (const auto* val : value_set) {
    oss << "%" << val->debugName() << ", ";
  }
  oss << "}";
  return oss.str();
}

namespace {

void OptimizeGraph(
    std::shared_ptr<torch::jit::Graph>& graph,
    const StaticModuleOptions& opts) {
  GRAPH_DUMP("Before optimizations: ", graph);
  Inline(*graph);
  ConstantPropagation(graph);
  Canonicalize(graph);
  ConstantPropagation(graph);
  RemoveTensorMutation(graph);
  ConstantPropagation(graph);
  EliminateDeadCode(graph);
  FuseInferenceOpsForSparseNN(graph);
  UseVariadicCat(graph);
  UseVariadicStack(graph);
  EliminateTrivialEquallySplit(graph);

  if (opts.enable_out_variant) {
    UseVariadicOp(
        graph,
        fromQualString("fb::sigrid_transforms_torch_bind"),
        fromQualString("fb::variadic_sigrid_transforms_torch_bind"));
    FuseSignLog1P(graph);

    // TODO: we can avoid this guard by moving operations
    // to exposed folders.
#ifdef FBCODE_CAFFE2
    ReplaceWithCopy(graph);
    FuseListUnpack(graph);
    EnableStaticRuntimeLayerNorm(graph);
#endif
  }

  ConstantPropagation(graph);
  RemoveImmutableInputDictLookups(graph);
  UseVariadicTupleUnpack(graph);
  UseVariadicGroupedAccessor(graph);
  EliminateNoOps(
      graph, /* custom_ops */ {fromQualString("fb::scale_gradient")});
  GRAPH_DUMP("Final graph after optimizations: ", graph);
}

bool IsSelfInGraphInput(std::shared_ptr<torch::jit::Graph>& graph) {
  return graph->inputs().size() > 0 &&
      graph->inputs().at(0)->type()->is_module();
}

// remove unused input 0 from graph
bool RemoveSelfFromGraphInput(std::shared_ptr<torch::jit::Graph>& graph) {
  if (graph->inputs().at(0)->type()->is_module()) {
    if (graph->inputs().at(0)->hasUses()) {
      return false;
    }
    graph->eraseInput(0);
  }
  return true;
}

// remove "self" from function schema
c10::FunctionSchema RemoveSelfFromSchema(const c10::FunctionSchema& s) {
  TORCH_CHECK(s.arguments().size() >= 1 && s.arguments()[0].name() == "self");
  std::vector<Argument> args({s.arguments().begin() + 1, s.arguments().end()});
  return s.cloneWithArguments(args);
}

std::vector<Value*> valueVecFromFastSet(const FastSet<const Value*>& s) {
  std::vector<Value*> result;
  result.reserve(s.size());
  for (auto* v : s) {
    // NOLINTNEXTLINE(cppcoreguidelines-pro-type-const-cast)
    result.emplace_back(const_cast<Value*>(v));
  }
  return result;
}

bool mayContainAlias(AliasDb& db, const Value* a, const Value* b) {
  // NOLINTNEXTLINE(cppcoreguidelines-pro-type-const-cast)
  return db.mayContainAlias(const_cast<Value*>(a), const_cast<Value*>(b));
}

bool mayContainAlias(
    AliasDb& db,
    const FastSet<const Value*>& a,
    const FastSet<const Value*>& b) {
  return db.mayContainAlias(valueVecFromFastSet(a), valueVecFromFastSet(b));
}

void PrepareGraphForStaticModule(
    std::shared_ptr<torch::jit::Graph> graph,
    std::vector<IValue> sample_inputs,
    const StaticModuleOptions& opts) {
  TORCH_CHECK(canEnableStaticRuntime(graph));
  if (!sample_inputs.empty() && opts.enable_te_fusion) {
    VLOG(1) << "Performing TensorExpr fusion";
    performTEFusion(graph, std::move(sample_inputs));
  }
  OptimizeGraph(graph, opts);
}

std::pair<std::shared_ptr<Graph>, c10::optional<Module>> PrepareForStaticModule(
    const torch::jit::Module& m,
    bool is_frozen,
    std::vector<IValue> sample_inputs,
    const StaticModuleOptions& opts) {
  VLOG(1) << "StaticModuleOptions: cleanup_activations "
          << opts.cleanup_activations << ", enable_out_variant "
          << opts.enable_out_variant << ", optimize_memory "
          << opts.optimize_memory << ", manage_output_tensors "
          << opts.manage_output_tensors << ", enable_te_fusion "
          << opts.enable_te_fusion;

  Module module = m.copy();
  if (!is_frozen) {
    module.eval();
    module = freeze_module(module);
  }

  Method method = module.get_method("forward");
  auto graph = module.get_method("forward").graph();

  if (!sample_inputs.empty()) {
    if (IsSelfInGraphInput(graph)) {
      sample_inputs.insert(sample_inputs.begin(), m._ivalue());
    }
  }
  PrepareGraphForStaticModule(graph, std::move(sample_inputs), opts);

  return std::make_pair(graph, module);
}

std::pair<std::shared_ptr<Graph>, c10::optional<Module>> PrepareForStaticModule(
    std::shared_ptr<torch::jit::Graph> graph,
    std::vector<IValue> sample_inputs,
    const StaticModuleOptions& opts) {
  PrepareGraphForStaticModule(graph, std::move(sample_inputs), opts);
  return std::make_pair(graph, c10::nullopt);
}

} // namespace

void ValueGroup::init(
    const std::shared_ptr<torch::jit::Graph>& graph,
    AliasDb& db) {
  external_aliases_.clear();
  output_aliases_.clear();
  // Build `input_or_constant_aliases` as we look through nodes forwardly from
  // the graph's inputs and add aliases of the inputs being created by the
  // nodes.
  external_aliases_.insert(graph->inputs().begin(), graph->inputs().end());
  for (const auto* node : graph->nodes()) {
    if (node->kind() == prim::Constant) {
      for (const auto* output : node->outputs()) {
        external_aliases_.insert(output);
      }
    }
  }
  for (const auto* node : graph->nodes()) {
    if (node->kind() == prim::Constant) {
      // Constants are already in `input_or_constant_aliases`.
      continue;
    }
    for (const auto* v : node->outputs()) {
      if (mayContainAlias(db, {v}, external_aliases_)) {
        external_aliases_.insert(v);
      }
    }
  }

  // Build `output_aliases` as we look through nodes reversely so that we can
  // start from the output values, and follow the flows backwardly from there.
  output_aliases_.insert(graph->outputs().begin(), graph->outputs().end());
  for (const auto* node : graph->nodes().reverse()) {
    if (node->kind() == prim::Constant) {
      // Constants cannot create any aliases.
      continue;
    }
    for (const auto* v : node->outputs()) {
      // Add values that can aliase input/constant values. Note some output
      // aliases may end up in this category via collection objects (e.g.,
      // Tuple).
      if (mayContainAlias(db, {v}, external_aliases_)) {
        external_aliases_.insert(v);
        continue;
      }
      if (mayContainAlias(db, {v}, output_aliases_)) {
        output_aliases_.insert(v);
      }
    }
  }
}

namespace {

bool containTensorsOnly(at::ArrayRef<Value*> values) {
  // return true only if all outputs are tensors
  return std::all_of(values.begin(), values.end(), [](const Value* value) {
    return value->type()->castRaw<TensorType>() != nullptr;
  });
}

bool mayContainAlias(const Value* v1, const Value* v2, const AliasDb& db) {
  // AliasDb is not const-correct here, so we have to const_cast
  // NOLINTNEXTLINE(cppcoreguidelines-pro-type-const-cast)
  return db.mayContainAlias(const_cast<Value*>(v1), const_cast<Value*>(v2));
}

bool isPureFunction(const Node* node) {
  auto* schema = node->maybeSchema();
  return schema &&
      schema->aliasAnalysis() == c10::AliasAnalysisKind::PURE_FUNCTION;
}

} // namespace

ManagedTensorRanges::ManagedTensorRanges(
    const std::shared_ptr<Graph>& graph,
    const FastSet<const Value*>& managed_tensor_values) {
  AliasDb alias_db(graph);
  const std::vector<Node*> nodes(graph->nodes().begin(), graph->nodes().end());
  const FastSet<const Value*> graph_inputs(
      graph->inputs().begin(), graph->inputs().end());

  auto isUntrackedValue = [&alias_db, &graph_inputs](const Value* value) {
    return !alias_db.isMutableType(value) ||
        graph_inputs.find(value) != graph_inputs.end();
  };

  const auto num_nodes = nodes.size();
  for (const auto i : c10::irange(num_nodes)) {
    auto* node = nodes[i];
    for (auto* input : node->inputs()) {
      auto* lifetime = getLifetime(input);
      if (!lifetime) {
        DCHECK(isUntrackedValue(input));
        continue;
      }
      DCHECK(lifetime->end <= i);
      lifetime->end = i;
    }
    for (auto* output : node->outputs()) {
      if (!alias_db.isMutableType(output)) {
        continue;
      }
      value_lifetimes_.emplace(output, Lifetime(i, i));
    }
  }
  for (auto* graph_output : graph->outputs()) {
    auto* lifetime = getLifetime(graph_output);
    if (!lifetime) {
      DCHECK(isUntrackedValue(graph_output));
      continue;
    }
    lifetime->end = num_nodes;
  }

  // Handle aliases. Aliases may extend a Value*'s lifetime. If a node
  // has an input and output that may alias each other, set the input's
  // lifetime end to max(input.lifetime_end, output.lifetime_end). Iterate
  // backwards to handle chains of aliases.
  for (const auto* node : graph->nodes().reverse()) {
    if (isPureFunction(node)) {
      // If the node is a pure function, it doesn't create any aliases,
      // so we can safely skip it.
      continue;
    }

    auto inputs = collectValuesWithTrackedLifetimes(node->inputs());
    auto outputs = collectValuesWithTrackedLifetimes(node->outputs());
    for (auto* input : inputs) {
      auto* input_lifetime = getLifetime(input);
      DCHECK(input_lifetime != nullptr);
      for (auto* output : outputs) {
        if (mayContainAlias(input, output, alias_db)) {
          auto* output_lifetime = getLifetime(output);
          DCHECK(output_lifetime != nullptr);
          input_lifetime->end =
              std::max(output_lifetime->end, input_lifetime->end);
        }
      }
    }
  }
  for (auto* managed_tensor : managed_tensor_values) {
    auto* lifetime = getLifetime(managed_tensor);
    DCHECK(lifetime && lifetime->end <= num_nodes);
    // NOLINTNEXTLINE(cppcoreguidelines-init-variables)
    Node* freeing_node;
    if (lifetime->end == num_nodes) {
      freeing_node = graph->return_node();
    } else {
      freeing_node = nodes[lifetime->end];
    }
    node_to_newly_free_tensors_[freeing_node].emplace_back(managed_tensor);
  }
}

bool ManagedTensorRanges::nodeFreesManagedTensors(Node* node) const {
  auto it = node_to_newly_free_tensors_.find(node);
  return it != node_to_newly_free_tensors_.end() && !it->second.empty();
}

const std::vector<const Value*>& ManagedTensorRanges::
    availableTensorValuesAfterNode(Node* node) const {
  return node_to_newly_free_tensors_.at(node);
}

bool ManagedTensorRanges::lifetimesOverlap(const Value* v1, const Value* v2)
    const {
  const auto* v1_lifetime = getLifetime(v1);
  const auto* v2_lifetime = getLifetime(v2);
  if (!v1_lifetime || !v2_lifetime) {
    return false;
  }

  if (v1_lifetime->start < v2_lifetime->start) {
    return v1_lifetime->end >= v2_lifetime->start;
  }
  return v2_lifetime->end >= v1_lifetime->start;
}

const ManagedTensorRanges::Lifetime* ManagedTensorRanges::getLifetime(
    const Value* value) const {
  auto it = value_lifetimes_.find(value);
  if (it != value_lifetimes_.end()) {
    return &it->second;
  }
  return nullptr;
}

ManagedTensorRanges::Lifetime* ManagedTensorRanges::getLifetime(
    const Value* value) {
  // const_cast is safe here, this is just a way to avoid code duplication
  // between the const/non-const versions of getLifetime.

  // NOLINTNEXTLINE(cppcoreguidelines-pro-type-const-cast)
  const auto* const_this = const_cast<const ManagedTensorRanges*>(this);

  // NOLINTNEXTLINE(cppcoreguidelines-pro-type-const-cast)
  return const_cast<ManagedTensorRanges::Lifetime*>(
      const_this->getLifetime(value));
}

std::vector<const Value*> ManagedTensorRanges::
    collectValuesWithTrackedLifetimes(at::ArrayRef<const Value*> values) {
  std::vector<const Value*> mutable_values;
  mutable_values.reserve(values.size());
  std::copy_if(
      values.begin(),
      values.end(),
      std::back_inserter(mutable_values),
      [this](const Value* value) { return getLifetime(value) != nullptr; });
  return mutable_values;
}

StaticModule::StaticModule(
    std::shared_ptr<torch::jit::Graph> g,
    std::vector<IValue> sample_inputs,
    const StaticModuleOptions& opts)
    : StaticModule(
          PrepareForStaticModule(g->copy(), std::move(sample_inputs), opts),
          opts) {}

StaticModule::StaticModule(
    const torch::jit::Module& m,
    bool is_frozen,
    std::vector<IValue> sample_inputs,
    const StaticModuleOptions& opts)
    : StaticModule(
          PrepareForStaticModule(m, is_frozen, std::move(sample_inputs), opts),
          opts) {}

StaticModule::StaticModule(
    std::pair<std::shared_ptr<torch::jit::Graph>, c10::optional<Module>>
        graph_and_module,
    const StaticModuleOptions& opts)
    : opts_(opts),
      graph_(std::move(graph_and_module.first)),
      module_(std::move(graph_and_module.second)) {
  // check opt flags
  if (opts.manage_output_tensors) {
    TORCH_CHECK(
        opts_.enable_out_variant,
        "When manage_output_tensors is true, enable_out_variant must be set to true");
  }
  if (opts_.optimize_memory) {
    TORCH_CHECK(
        opts_.enable_out_variant,
        "When optimize_memory is true, enable_out_variant must be set to true");
  }

  // handle schema
  if (module_.has_value()) {
    Method method = module_->get_method("forward");
    if (RemoveSelfFromGraphInput(graph_)) {
      schema_ = RemoveSelfFromSchema(method.function().getSchema());
      module_ = c10::nullopt;
    } else {
      schema_ = method.function().getSchema();
    }
  }

  // map Value* to its SSA definition IR
  FastMap<Value*, DefInfo> value_to_ssa_def;

  // N inputs map to the first N entries in storage
  for (const auto i : c10::irange(graph_->inputs().size())) {
    Value* input = graph_->inputs()[i];
    value_to_ssa_def[input] = std::make_pair(INPUT_VALUE, i);
  }

  {
    size_t nodes_size = 0, constants_size = 0;
    for (Node* node : graph_->nodes()) {
      ++(node->kind() == prim::Constant ? constants_size : nodes_size);
    }

    constants_.reserve(constants_size);
    functions_.reserve(nodes_size);
    nodes_.reserve(nodes_size);
  }

  // Create ProcessedFunction instances first to freeze their addresses to pass
  // to ProcessedNode.
  AliasDb alias_db(
      graph_, /*isFrozen=*/false, /*enablePreciseTupleContainerAnalysis=*/true);
  GRAPH_DEBUG("AliasDb: ", alias_db.toString());

  // Construct constant and function nodes
  for (Node* node : graph_->nodes()) {
    if (node->kind() == prim::Constant) {
      auto* v = node->output();
      TORCH_CHECK(v->type()->kind() != FunctionType::Kind);
      // construct SSA definition for constant nodes
      value_to_ssa_def[v] = std::make_pair(CONSTANT_VALUE, constants_.size());
      constants_.emplace_back(toIValue(v).value());
      continue;
    }

    // see [Check and correct bad schema alias info at runtime]
    bool check_outputs_for_overlap =
        !alias_db.mayContainAlias(node->inputs(), node->outputs()) &&
        containTensorsOnly(node->outputs());
    // new ProcessedFunction
    functions_.emplace_back(
        node, opts.enable_out_variant, check_outputs_for_overlap);
  }

  // construct SSA definition for non-constant nodes
  int node_idx = 0;
  FastMap<Node*, bool> node_has_out_variant;

  const auto inputs_index_offset = 0;
  const auto constants_index_offset = inputs_index_offset + num_inputs();
  const auto values_index_offset = constants_index_offset + constants().size();

  // Map node_idx to index offset in values_. Can't reserve space
  // because we don't know how many non-constant nodes there are yet.
  std::vector<uint32_t> node_output_idx_map;
  uint32_t node_outputs_seen_so_far = 0;
  for (Node* node : graph_->nodes()) {
    if (node->kind() == prim::Constant) {
      continue;
    }
    // Assign memory for the outputs
    const auto outputs_offset_for_node =
        node_outputs_seen_so_far + values_index_offset;
    TORCH_CHECK(
        outputs_offset_for_node < (1 << 16),
        "outputs offset in values table",
        outputs_offset_for_node,
        " would overflow 2-byte index storage");
    node_output_idx_map.push_back(outputs_offset_for_node);
    node_outputs_seen_so_far += node->outputs().size();
  }

  for (Node* node : graph_->nodes()) {
    if (node->kind() == prim::Constant) {
      continue;
    }
    ProcessedNodeInputs input_indices(node->inputs().size());
    std::vector<DefInfo> input_ssa_defs;
    for (const auto input_idx : c10::irange(node->inputs().size())) {
      Value* const input = node->inputs()[input_idx];
      int inner_node_idx = 0;
      int out_idx = 0;
      std::tie(inner_node_idx, out_idx) = value_to_ssa_def.at(input);
      unsigned int input_ivalue_idx = 0;
      if (inner_node_idx == StaticModule::INPUT_VALUE) {
        input_ivalue_idx = out_idx + inputs_index_offset;
      } else if (inner_node_idx == StaticModule::CONSTANT_VALUE) {
        input_ivalue_idx = out_idx + constants_index_offset;
      } else {
        DCHECK_GE(inner_node_idx, 0);
        const auto global_value_idx =
            node_output_idx_map[inner_node_idx] + out_idx;
        if (inner_node_idx < node_output_idx_map.size() - 1) {
          DCHECK_LT(global_value_idx, node_output_idx_map[inner_node_idx + 1]);
        } else {
          DCHECK_LT(
              global_value_idx,
              constants_index_offset + node_outputs_seen_so_far);
        }
        input_ivalue_idx = global_value_idx;
      }
      TORCH_CHECK(
          input_ivalue_idx < (1 << 16),
          "input index in values table ",
          input_ivalue_idx,
          " would overflow 2-byte index storage");
      input_indices[input_idx] = input_ivalue_idx;
    }

    ProcessedFunction* fn = &functions_[node_idx];
    // create a new ProcessedNode
    // see [Check and correct bad schema alias info at runtime]
    bool check_outputs_for_overlap =
        !alias_db.mayContainAlias(node->inputs(), node->outputs()) &&
        containTensorsOnly(node->outputs());
    nodes_.emplace_back(
        node, fn, std::move(input_indices), node_output_idx_map[node_idx]);

    node_has_out_variant.emplace(node, nodes_.back().has_out_variant());
    for (const auto i : c10::irange(node->outputs().size())) {
      value_to_ssa_def[node->outputs()[i]] = std::make_pair(node_idx, i);
    }
    node_idx++;
  }
  for (auto& pnode : nodes_) {
    if (pnode.num_outputs() == 1 &&
        isOptimizableContainerType(pnode.node(), node_has_out_variant)) {
      node_is_optimizable_container_type_.emplace(pnode.node());
    }
  }
  output_indices_.reserve(graph_->outputs().size());
  for (auto output : graph_->outputs()) {
    int node_idx = 0;
    int out_idx = 0;
    std::tie(node_idx, out_idx) = value_to_ssa_def[output];
    uint32_t output_index = 0;
    if (node_idx == StaticModule::INPUT_VALUE) {
      output_index = out_idx + inputs_index_offset;
    } else if (node_idx == StaticModule::CONSTANT_VALUE) {
      output_index = constants_index_offset + out_idx;
    } else {
      output_index = nodes_[node_idx].output_ivalue_index(out_idx);
    }
    TORCH_CHECK(
        output_index < (1 << 16),
        "output index ",
        output_index,
        " would overflow 2-byte index storage");
    output_indices_.emplace_back(output_index);
  }

  // Prepare for memory planning
  value_group_.init(graph_, alias_db);
  GRAPH_DEBUG(value_group_.toString());

  prepareForMemoryPlanner();
}

void StaticModule::prepareForMemoryPlanner() {
  if (!opts_.enable_out_variant) {
    return;
  }

  // Never manage graph outputs so that we can do std::move(output_ivalue).
  // This does not affect performance if the graph returns a collection object.
  FastSet<const Value*> graph_output_values(
      graph_->outputs().begin(), graph_->outputs().end());

  // collect register indices of outputs of ops with out variant
  for (ProcessedNode& pnode : nodes_) {
    if (!pnode.has_out_variant()) {
      continue;
    }
    auto outputs = pnode.node()->outputs();
    for (const auto i : c10::irange(outputs.size())) {
      const Value* out_v = outputs[i];
      // Types are stored in the underlying TorchScript IR
      bool is_tensor_type = out_v->type()->castRaw<TensorType>();
      if (opts_.manage_output_tensors && is_tensor_type &&
          graph_output_values.find(out_v) == graph_output_values.end() &&
          value_group_.isOutputAlias(out_v)) {
        managed_output_tensor_values_.insert(out_v);
        continue;
      }
      if (value_group_.isAlwaysAlive(out_v)) {
        continue;
      }
      if (is_tensor_type) {
        managed_tensor_values_.insert(out_v);
      } else if (is_optimizable_container_type(pnode.node())) {
        // We "leak" certain container types because their allocations
        // take a long time
        leaked_values_.insert(out_v);
      }
    }
  }

  for (const Value* output : graph_->outputs()) {
    managed_tensor_values_.erase(output);
  }
  GRAPH_DEBUG("managed_tensor_values: ", dumpValueSet(managed_tensor_values_));
  GRAPH_DEBUG(
      "managed_output_tensor_values_: ",
      dumpValueSet(managed_output_tensor_values_));

  managed_tensor_ranges_ = ManagedTensorRanges(graph_, managed_tensor_values_);
}

const StaticModuleOptions& StaticModule::opts() const {
  return opts_;
}

size_t StaticModule::num_outputs() const {
  return graph_->outputs().size();
}

size_t StaticModule::num_inputs() const {
  return graph_->inputs().size();
}

StaticRuntime& StaticModule::runtime() {
  if (!cached_runtime_) {
    cached_runtime_ = std::make_unique<StaticRuntime>(*this);
  }
  return *cached_runtime_;
}

Node* StaticModule::findNodeWithKindForTesting(const std::string& kind) const {
  for (auto& pnode : nodes()) {
    if (pnode.node()->kind().toQualString() == kind) {
      return pnode.node();
    }
  }
  return nullptr;
}

c10::IValue StaticModule::operator()(
    const std::vector<c10::IValue>& args,
    const KeywordArgs& kwargs) {
  return runtime()(args, kwargs);
}

c10::IValue StaticModule::operator()(
    std::vector<c10::IValue>&& args,
    const KeywordArgs& kwargs) {
  return runtime()(std::move(args), kwargs);
}

StaticRuntime::StaticRuntime(const StaticModule& sm)
    : static_module_(sm),
      manage_output_tensors_enabled_(sm.opts().manage_output_tensors),
      nodes_(sm.nodes()) {
  const auto total_num_node_outputs = std::accumulate(
      nodes_.begin(),
      nodes_.end(),
      0,
      [](uint32_t sum, const ProcessedNode& pnode) {
        return sum + pnode.num_outputs();
      });
  values_.resize(
      sm.num_inputs() + sm.constants().size() + total_num_node_outputs);
  const auto inputs_index_offset = 0;
  const auto constants_index_offset = inputs_index_offset + sm.num_inputs();
  const auto constants_begin_it = values_.begin() + constants_index_offset;
  const auto constants_end_it = constants_begin_it + sm.constants().size();
  std::copy(sm.constants().begin(), sm.constants().end(), constants_begin_it);

  for (const auto idx : c10::irange(sm.nodes().size())) {
    auto& n = nodes_[idx];
    n.set_values(values_.data());
  }

  // TODO: can we convert outputs_ to store indices?
  for (auto index : sm.output_indices()) {
    outputs_.emplace_back(&values_[index]);
  }
}

StaticRuntime::~StaticRuntime() = default;

void StaticRuntime::set_inputs(
    const std::vector<IValue>& args,
    const KeywordArgs& kwargs) {
  if (!kwargs.empty()) {
    // This is not ideal
    TORCH_CHECK(
        static_module_.schema(),
        "Schema is not available. Consider creating the Static Runtime "
        "with StaticModule(const torch::jit::Module& m) instead.");
    std::vector<c10::IValue> stack;
    stack.reserve(static_module_.num_inputs());
    if (static_module_.first_input_is_self()) {
      stack.emplace_back(static_module_.module()._ivalue());
    }
    stack.insert(stack.end(), args.begin(), args.end());

    static_module_.schema()->checkAndNormalizeInputs(stack, kwargs);
    DCHECK_EQ(static_module_.num_inputs(), stack.size());
    for (const auto i : c10::irange(stack.size())) {
      Input(i) = std::move(stack[i]);
    }
  } else {
    if (static_module_.first_input_is_self()) {
      Input(0) = static_module_.module()._ivalue();
      DCHECK_EQ(static_module_.num_inputs(), args.size() + 1);
      for (const auto i : c10::irange(args.size())) {
        Input(i + 1) = args[i];
      }
    } else {
      DCHECK_EQ(static_module_.num_inputs(), args.size());
      for (const auto i : c10::irange(args.size())) {
        Input(i) = args[i];
      }
    }
  }
}

void StaticRuntime::set_inputs(
    std::vector<IValue>&& args,
    const KeywordArgs& kwargs) {
  if (!kwargs.empty()) {
    // This is not ideal
    TORCH_CHECK(
        static_module_.schema(),
        "Schema is not available. Consider creating the Static Runtime "
        "with StaticModule(const torch::jit::Module& m) instead.");
    std::vector<c10::IValue> stack;
    stack.reserve(static_module_.num_inputs());
    if (static_module_.first_input_is_self()) {
      stack.emplace_back(static_module_.module()._ivalue());
    }
    stack.insert(
        stack.end(),
        std::make_move_iterator(args.begin()),
        std::make_move_iterator(args.end()));

    static_module_.schema()->checkAndNormalizeInputs(stack, kwargs);
    DCHECK_EQ(static_module_.num_inputs(), stack.size());
    for (const auto i : c10::irange(stack.size())) {
      Input(i) = std::move(stack[i]);
    }
  } else {
    if (static_module_.first_input_is_self()) {
      Input(0) = static_module_.module()._ivalue();
      DCHECK_EQ(static_module_.num_inputs(), args.size() + 1);
      for (const auto i : c10::irange(args.size())) {
        Input(i + 1) = std::move(args[i]);
      }
    } else {
      DCHECK_EQ(static_module_.num_inputs(), args.size());
      for (const auto i : c10::irange(args.size())) {
        Input(i) = std::move(args[i]);
      }
    }
  }
}

void StaticRuntime::create_memory_planner() {
  if (!planner_) {
    planner_ = std::make_unique<MemoryPlanner>(
        this,
        static_module_.value_group(),
        static_module_.managed_tensor_values(),
        static_module_.managed_output_tensor_values(),
        static_module_.leaked_values(),
        static_module_.managed_tensor_ranges(),
        static_module_.opts().enable_out_variant,
        manage_output_tensors_enabled_,
        static_module_.opts().optimize_memory);
  }
}

c10::IValue StaticRuntime::move_outputs_to_tuple(uint32_t num_outputs) {
#ifndef NDEBUG
  for (const auto i : c10::irange(num_outputs)) {
    // The exact output tensor should never be managed.
    DCHECK(!isManagedOutputTensor(*outputs_[i]));
  }
#endif
  switch (num_outputs) {
    case 1:
      return c10::ivalue::Tuple::create(std::move(*outputs_[0]));
    case 2:
      return c10::ivalue::Tuple::create(
          std::move(*outputs_[0]), std::move(*outputs_[1]));
    case 3:
      return c10::ivalue::Tuple::create(
          std::move(*outputs_[0]),
          std::move(*outputs_[1]),
          std::move(*outputs_[2]));
    default: {
      std::vector<c10::IValue> outputs;
      outputs.reserve(num_outputs);
      for (const auto i : c10::irange(num_outputs)) {
        // use move here. Otherwise, clean up outputs_[i] explicitly
        outputs.emplace_back(std::move(*outputs_[i]));
      }
      return c10::ivalue::Tuple::create(std::move(outputs));
    }
  }
}

/// [Check and correct bad schema alias info at runtime]
/// Static runtime relies on the operator schema's alias info to be correct for
/// memory planning. Because it's hard to enforce the alias info to be correct,
/// we need to do runtime detection for accidental aliases that do not comply
/// with the schema. Only aliases of managed tensors are problematic. To avoid
/// runtime crashes, we can add runtime detection and force the op to comply
/// with its schema by cloning the alias. Because all managed tensors' data_ptrs
/// are part of the internal buffer that the MemoryPlanner allocates, we can
/// check aliases by checking the memory overlap with this internal buffer. But
/// a tensor's storage can be resized during inferenceso we need another way to
/// handle the resized case.
///
/// There are two ways for incorrect schema to break memory planning. Let's look
/// at two examples:
///
/// Example 1:
/// @code
///   def forward(x):
///     a = x + x
///     b = bad_op(a)  # b ends up aliasing a incorrectly
///     return (b)
/// @endcode
/// bad_op: its schema says it returns a new Tensor, but it actually returns an
/// alias. In this case, the memory planner would recognize `a` as a managed
/// tensor and clean up its memory before returning `b`. But `b` is actually an
/// alias of `a`, when `a`'s data_ptr get reset, `b`'s data_ptr gets reset too.
///
/// Example 2:
/// @code
///   def forward(x):
///     a = x + x
///     a2 = bad_op(a) # a2 ends up alias a incorrectly
///     b = a + a
///     c = b * b # c shares storage with a
///     d = c + 2 # d shares storage with b
///     e = a2 * a2
///     return (d, e)
/// @endcode
/// With the memory reuse algorithm, `c` could end up sharing storage with `a`,
/// but because of bad_op, `a2` now aliases `a`. `c` overwrites `a` and
/// therefore `a2`, leading to the wrong results. We solve this problem with two
/// steps. Note this doesn't happen with the current memory reuse algorithm
/// because of the way it's implemented. Things could change with a different
/// implementation.
///
/// Step 1, annotate the ProcessedNodes with a flag `check_memory_overlap_` set
/// to true if its outputs do not alias its inputs as indicated by the AliasDb
/// and all of its outputs are Tensors. Then at runtime, we check that the
/// nodes' output tensors do not overlap with the internal buffer that the
/// MemoryPlanner allocates. For latency concerns, we only run this check for
/// fallback ops. The schemas of native ops and out variants are vetted and
/// enforced with static runtime unit tests. For the first iteration, we do a
/// full memory overlap check with
/// ProcessedNode::verify_and_correct_memory_overlap() because the internal
/// buffer doesn't exist yet.
///
/// Step 2, if a managed tensor gets resized during inference, it gets a new
/// data_ptr which is not from the buffer. We can tackle this corner case by
/// delaying the deallocation of the managed tensors to after the outputs are no
/// longer used (essentially merging the internal/output buffers into one).
/// Before the merging is implemented, we add another flag `overlap_detected_`
/// to flag any node with overlap detected in Step 1 and do a full memory
/// overlap check if the fast check (by checking memory overlap with internal
/// buffer) fails. There is still a corner case that fails with the added flag.
/// If a resize is triggered at the same time as the op creating an alias at the
/// same time, the current checks would fail to detect the alias.
///
/// There is another case of failure that step 2 can prevent. With
/// StaticModule::opts().cleanup_activations = false, the returned Static
/// Runtime instance in the instance pool can be re-entered while an unintended
/// output tensor's alias is still being used by the client (in the
/// multi-threaded setting). This can only be prevented by delaying the
/// deallocation and returning the Static Runtime instance after the client is
/// done with the outputs.

void StaticRuntime::verify_and_correct_memory_overlap(ProcessedNode& n) {
  // The slow check can be removed once the internal/output buffers are merged
  if (C10_UNLIKELY(n.check_outputs_for_memory_overlap())) {
    if (C10_UNLIKELY(!planner_ && static_module_.opts().cleanup_activations)) {
      // slow check, for first iter only with cleanup_activations = true
      n.verify_and_correct_memory_overlap();
    } else if (planner_) {
      bool overlap_detected_with_fast_check = false;
      for (size_t i = 0; i < n.outputs().size(); i++) {
        at::Tensor& t = n.Output(i).toTensor();
        if (planner_->overlapWithInternalBuffer(t.data_ptr())) {
          DLOG(INFO) << "Detected alias for node: " << PrintNode(n.node());
          n.Output(i) = at::native::clone(t, c10::nullopt);
          // set flag if overlap detected
          overlap_detected_with_fast_check = true;
          n.set_outputs_memory_overlap_detected();
        }
      }
      if (n.outputs_memory_overlap_detected() &&
          !overlap_detected_with_fast_check) {
        // slow check. Only run when the fast check fails.
        n.verify_and_correct_memory_overlap();
      }
    }
  }
}

template <typename IValueList>
c10::IValue StaticRuntime::run_impl(
    IValueList&& args,
    const KeywordArgs& kwargs) {
  // We assume inference workloads, so we do not need
  // autograd. Enabling this is a significant win on dispatcher
  // overhead because it saves a round of dispatch for at least some
  // functions, such as resize_ and resize_as_.
  c10::InferenceMode mode;

  if (planner_) {
    DCHECK(!manage_output_tensors_enabled_ || checkOutputTensorMemoryLeaks());
    planner_->allocate();
  }

  set_inputs(std::forward<IValueList>(args), kwargs);

  for (auto& n : nodes_) {
    // LOG(INFO) << "Running node: " << PrintNode(n.node());
    n.run();
    // Check for incorrect schema alias info.
    verify_and_correct_memory_overlap(n);
  }

  if (static_module_.opts().cleanup_activations) {
    // MemoryPlanner is created after the first invocation of `run()`. This is
    // done intentionally because MemoryPlanner uses `Tensor` sizes of the
    // previous `run()` for memory planning of subsequent runs
    create_memory_planner();
    planner_->deallocate();
    // clean up owning refs of input tensors
    clean_up_input_ivalues();
  }

  // no need to keep references of outputs in static runtime anymore
  if (static_module_.num_outputs() > 1) {
    return move_outputs_to_tuple(static_module_.num_outputs());
  }
#ifndef NDEBUG
  check_for_memory_leak(false);
#endif
  // The exact output tensor should never be managed.
  DCHECK(!isManagedOutputTensor(*outputs_[0]));
  // use move here. Otherwise, clean up outputs_[0] explicitly
  return std::move(*outputs_[0]);
}

template <typename IValueList>
c10::IValue StaticRuntime::run_impl_record_functions(
    IValueList&& args,
    const KeywordArgs& kwargs) {
  bool pre_sampled = false;
  if (C10_UNLIKELY(at::shouldRunRecordFunction(&pre_sampled))) {
    at::RecordFunction guard(
        at::RecordScope::TORCHSCRIPT_FUNCTION, pre_sampled);
    if (guard.isActive()) {
      if (guard.needsInputs()) {
        guard.before("forward", &args);
      } else {
        guard.before("forward");
      }
    }
    return run_impl(std::forward<IValueList>(args), kwargs);
  }
  return run_impl(std::forward<IValueList>(args), kwargs);
}

c10::IValue StaticRuntime::operator()(
    const std::vector<c10::IValue>& args,
    const KeywordArgs& kwargs) {
#ifdef PYTORCH_DISABLE_NET_PROFILING
  return run_impl(args, kwargs);
#else
  return run_impl_record_functions(args, kwargs);
#endif
}

c10::IValue StaticRuntime::operator()(
    std::vector<c10::IValue>&& args,
    const KeywordArgs& kwargs) {
#ifdef PYTORCH_DISABLE_NET_PROFILING
  return run_impl(std::move(args), kwargs);
#else
  return run_impl_record_functions(std::move(args), kwargs);
#endif
}

namespace {

std::string generate_latency_json(const std::string& label, double millis) {
#ifdef FBCODE_CAFFE2
  folly::dynamic json = folly::dynamic::object();
  json["type"] = label;
  json["metric"] = "latency";
  json["unit"] = "ms";
  json["value"] = millis;
  return "PyTorchObserver " + folly::toJson(json);
#else
  return "";
#endif
}

} // namespace

void StaticRuntime::benchmark(
    const std::vector<std::vector<c10::IValue>>& args_list,
    const std::vector<KeywordArgs>& kwargs_list,
    const int warmup_runs,
    const int main_runs,
    bool print_per_node_time,
    bool generate_ai_pep_output) {
  TORCH_CHECK(
      kwargs_list.size() == 0 || args_list.size() == kwargs_list.size());
  std::cout << "Input size: " << args_list.size() << std::endl;
  if (args_list.size() == 0) {
    return;
  }
  float time_per_iter =
      benchmark_model(args_list, kwargs_list, warmup_runs, main_runs);
  std::cout << "Static runtime ms per iter: " << time_per_iter
            << ". Iters per second: " << 1000.0 / time_per_iter << std::endl;

  IndividualMetrics results =
      benchmark_individual_ops(args_list, kwargs_list, warmup_runs, main_runs);

  if (print_per_node_time) {
    for (const auto i : c10::irange(nodes_.size())) {
      const Node* node = nodes_[i].node();
      std::cout << "Node #" << i << ": " << results.time_per_node[i]
                << " ms/iter, ";
      node->print(std::cout, 0, nullptr, false);
    }
  }

  std::vector<std::pair<std::string, double>> time_per_node_type_vec{
      results.time_per_node_type.begin(), results.time_per_node_type.end()};
  std::sort(
      time_per_node_type_vec.begin(),
      time_per_node_type_vec.end(),
      [](auto& left, auto& right) { return left.second > right.second; });

  std::cout << "Time per node type:" << std::endl;
  for (const auto& p : time_per_node_type_vec) {
    const std::string& kind = p.first;
    const double ms = p.second;
    std::cout << std::setw(15) << ms << " ms. " << std::setw(10)
              << results.percent_per_node_type[kind] << "%. " << kind << " ("
              << results.instances_per_node_type[kind] << " nodes";
    if (results.out_nodes.count(kind)) {
      std::cout << ", out variant)" << std::endl;
    } else if (results.native_nodes.count(kind)) {
      std::cout << ", native)" << std::endl;
    } else {
      std::cout << ")" << std::endl;
    }

    if (generate_ai_pep_output) {
      LOG(INFO) << generate_latency_json(kind, ms);
    }
  }
  if (generate_ai_pep_output) {
    LOG(INFO) << generate_latency_json(
        "static_runtime_first_iter", results.first_iter_time);
  }
  std::cout << std::setw(15) << results.total_time << " ms. in Total"
            << std::endl;
  std::cout << "StaticRuntime setup time: " << results.setup_time << " ms"
            << std::endl;
  std::cout << "Memory allocation time: " << results.memory_alloc_time
            << " ms\n";
  std::cout << "Memory deallocation time: " << results.memory_dealloc_time
            << " ms" << std::endl;
  std::cout << "Outputs deallocation time: " << results.output_dealloc_time
            << " ms" << std::endl;
  std::cout << "First iter time: " << results.first_iter_time << " ms"
            << std::endl;
  std::cout << "Number of operators: " << nodes_.size() << std::endl;

  if (planner_) {
    std::cout << "Total number of managed tensors: "
              << planner_->total_num_managed_tensors() << std::endl;
    std::cout << "Total number of managed output tensors: "
              << planner_->total_num_managed_output_tensors() << std::endl;
    std::cout << "Total number of unmanaged values: "
              << planner_->total_num_unmanaged() << std::endl;
    std::cout << "Number of unmanaged values requiring cleanup: "
              << planner_->num_unmanaged_non_scalars() << std::endl;
    std::cout << "Number of unmanaged values not requiring cleanup: "
              << planner_->num_unmanaged_scalars() << std::endl;
    std::cout << "Total memory managed: " << planner_->total_managed()
              << " bytes" << std::endl;
    if (static_module_.opts().optimize_memory) {
      std::cout << "Total number of reused tensors: "
                << planner_->total_reused_tensors() << std::endl;
    }
    std::cout << "Total number of 'out' variant nodes/total number of nodes: "
              << results.out_nodes_count << "/" << results.total_nodes_count
              << " ("
              << 100.0 * (results.out_nodes_count) /
            static_cast<float>(results.total_nodes_count)
              << "%)" << std::endl;
  }
  check_for_memory_leak();

#ifndef NDEBUG
  KeywordArgs empty_kwargs;
  display_nodes(
      args_list[0], kwargs_list.size() > 0 ? kwargs_list[0] : empty_kwargs);
#endif
}

float StaticRuntime::benchmark_model(
    const std::vector<std::vector<c10::IValue>>& args_list,
    const std::vector<KeywordArgs>& kwargs_list,
    const int warmup_runs,
    const int main_runs) {
  TORCH_CHECK(warmup_runs >= 0 && main_runs >= 1);
  TORCH_CHECK(
      kwargs_list.size() == 0 || args_list.size() == kwargs_list.size());

  const bool is_kwargs_empty = kwargs_list.size() == 0;
  const KeywordArgs empty_kwargs;
  for (const auto i : c10::irange(warmup_runs)) {
    (void)i; // Suppress unused variable warning
    for (const auto j : c10::irange(args_list.size())) {
      operator()(args_list[j], is_kwargs_empty ? empty_kwargs : kwargs_list[j]);
      if (manage_output_tensors_enabled_) {
        deallocateOutputTensors();
      }
    }
  }
  caffe2::Timer timer;
  for (const auto i : c10::irange(main_runs)) {
    (void)i; // Suppress unused variable warning
    for (const auto j : c10::irange(args_list.size())) {
      operator()(args_list[j], is_kwargs_empty ? empty_kwargs : kwargs_list[j]);
      if (manage_output_tensors_enabled_) {
        deallocateOutputTensors();
      }
    }
  }
  float millis = timer.MilliSeconds();
  return millis / (static_cast<float>(main_runs) * args_list.size());
}

bool display_ivalue(const IValue& iv) {
  if (iv.isTensor()) {
    std::cout << "Tensor " << iv.toTensor().toString() << " {";
    for (const auto i : c10::irange(iv.toTensor().sizes().size())) {
      std::cout << iv.toTensor().sizes()[i];
      if (iv.toTensor().sizes().size() > i + 1) {
        std::cout << ", ";
      }
    }
    std::cout << "}\n";
    return true;
  } else if (iv.isTensorList()) {
    std::cout << "TensorList {" << iv.toTensorList().size() << "}\n";
    return true;
  } else if (iv.isGenericDict()) {
    std::cout << "Dict {" << iv.toGenericDict().size() << "}\n";
    return true;
  } else if (iv.isTuple()) {
    std::cout << "Tuple {" << iv.toTupleRef().elements().size() << "}\n";
    return true;
  } else if (iv.isInt()) {
    std::cout << "int {" << iv.toInt() << "}\n";
    return true;
  } else if (iv.isBool()) {
    std::cout << "bool {" << iv.toBool() << "}\n";
    return true;
  } else if (iv.isDouble()) {
    std::cout << "double {" << iv.toDouble() << "}\n";
    return true;
  }
  return false;
}

void display_pnode_info(const ProcessedNode& pnode) {
  pnode.node()->print(std::cout, 0, nullptr, false);
  for (const auto i : c10::irange(pnode.num_inputs())) {
    std::cout << "\ti" << i << ": ";
    if (!display_ivalue(pnode.Input(i))) {
      std::cout << *(pnode.node()->inputs()[i]->type()) << '\n';
    }
  }
  const auto outputs = pnode.outputs();
  for (const auto i : c10::irange(outputs.size())) {
    std::cout << "\to" << i << ": ";
    if (!display_ivalue(outputs[i])) {
      std::cout << *(pnode.node()->outputs()[i]->type()) << '\n';
    }
  }
}

void StaticRuntime::display_nodes(
    const std::vector<c10::IValue>& args,
    const KeywordArgs& kwargs) {
  c10::InferenceMode mode;
  if (planner_) {
    planner_->allocate();
  }
  set_inputs(args, kwargs);

  for (auto& node : nodes_) {
    node.run();
    display_pnode_info(node);
  }

  if (static_module_.opts().cleanup_activations) {
    // MemoryPlanner is created after the first invocation of `run()`. This is
    // done intentionally because MemoryPlanner uses `Tensor` sizes of the
    // previous `run()` for memory planning of subsequent runs
    create_memory_planner();
    planner_->deallocate();
    // clean up owning refs of input tensors
    clean_up_input_ivalues();
  }
}

StaticRuntime::IndividualMetrics StaticRuntime::benchmark_individual_ops(
    const std::vector<std::vector<c10::IValue>>& args_list,
    const std::vector<KeywordArgs>& kwargs_list,
    const int warmup_runs,
    const int main_runs) {
  TORCH_CHECK(
      kwargs_list.size() == 0 || args_list.size() == kwargs_list.size());
  TORCH_CHECK(warmup_runs >= 1 && main_runs >= 1);
  if (args_list.size() == 0) {
    return {};
  }

  const bool is_kwargs_empty = kwargs_list.size() == 0;
  const KeywordArgs empty_kwargs;
  bool manage_output_tensors = static_module_.opts().manage_output_tensors;
  // See comment on above use of InferenceMode for
  // explanation.
  c10::InferenceMode mode;

  IndividualMetrics results;
  results.time_per_node.resize(nodes_.size(), 0);

  // setup time
  caffe2::Timer timer;

  set_inputs(args_list[0], is_kwargs_empty ? empty_kwargs : kwargs_list[0]);

  results.setup_time = timer.MilliSeconds();

  // The first iteration profiles each node's output Tensors' sizes and
  // initializes the memory planner with the profile information. Folllowing
  // iterations just use the already established memory planning.
  timer.Start();
  operator()(args_list[0], is_kwargs_empty ? empty_kwargs : kwargs_list[0]);
  if (manage_output_tensors) {
    deallocateOutputTensors();
  }
  results.first_iter_time = timer.MilliSeconds();

  // warmup runs
  for (const auto i : c10::irange(warmup_runs - 1)) {
    (void)i; // Suppress unused variable warning
    for (const auto j : c10::irange(args_list.size())) {
      operator()(args_list[j], is_kwargs_empty ? empty_kwargs : kwargs_list[j]);
      if (manage_output_tensors) {
        deallocateOutputTensors();
      }
    }
  }

  // main runs
  for (const auto i : c10::irange(main_runs)) {
    (void)i; // Suppress unused variable warning

    for (const auto j : c10::irange(args_list.size())) {
      set_inputs(args_list[j], is_kwargs_empty ? empty_kwargs : kwargs_list[j]);

      timer.Start();
      if (planner_) {
        planner_->allocate();
      }
      float millis = timer.MilliSeconds();
      results.memory_alloc_time += millis;

      for (const auto k : c10::irange(nodes_.size())) {
        timer.Start();
        nodes_[k].run();
        millis = timer.MilliSeconds();
        results.time_per_node[k] += millis;
      }
      timer.Start();
      if (static_module_.opts().cleanup_activations) {
        create_memory_planner();
        planner_->deallocate();
        // clean up owning refs of input tensors
        clean_up_input_ivalues();
      }
      if (manage_output_tensors) {
        deallocateOutputTensors();
      }
      millis = timer.MilliSeconds();
      results.memory_dealloc_time += millis;

      timer.Start();
      // no need to keep references of outputs in static runtime anymore
      c10::IValue output;
      if (static_module_.num_outputs() > 1) {
        output = move_outputs_to_tuple(static_module_.num_outputs());
      }

#ifndef NDEBUG
      check_for_memory_leak(false);
#endif

      // use move here. Otherwise, clean up outputs_[0] explicitly
      output = std::move(*outputs_[0]);
      // release outputs explicitly to measure the time it takes
      output = IValue();
      millis = timer.MilliSeconds();
      results.output_dealloc_time += millis;
    }
  }

  // post processing
  const float num_total_iters =
      (static_cast<float>(main_runs) * args_list.size());
  for (const auto i : c10::irange(nodes_.size())) {
    const Node* node = nodes_[i].node();
    std::string kind = std::string(node->kind().toQualString());
    results.time_per_node[i] /= num_total_iters;
    results.time_per_node_type[kind] += results.time_per_node[i];
    results.instances_per_node_type[kind]++;
    if (nodes_[i].has_out_variant()) {
      results.out_nodes.insert(kind);
      results.out_nodes_count++;
    } else if (nodes_[i].has_native()) {
      results.native_nodes.insert(kind);
    }
    results.total_time += results.time_per_node[i];
  }
  results.total_nodes_count = nodes_.size();
  results.memory_alloc_time /= num_total_iters;
  results.memory_dealloc_time /= num_total_iters;
  results.output_dealloc_time /= num_total_iters;
  for (const auto& p : results.time_per_node_type) {
    const std::string& kind = p.first;
    results.percent_per_node_type[kind] = p.second / results.total_time * 100;
  }
  return results;
}

void StaticRuntime::check_for_memory_leak(bool output_returned) {
  if (!static_module_.opts().cleanup_activations) {
    return;
  }

  // check for inputs
  for (const auto i : c10::irange(static_module_.num_inputs())) {
    TORCH_CHECK(values_[i].isNone(), "Input ", i, " was not cleaned up");
  }
  FastSet<const IValue*> output_ivalues(outputs_.begin(), outputs_.end());
  for (const auto n : c10::irange(nodes_.size())) {
    auto& pnode = nodes_[n];
    for (const auto i : c10::irange(pnode.num_outputs())) {
      const IValue* ival = &pnode.Output(i);
      const Value* val = pnode.node()->output(i);
      if (planner_ && isManagedOutputTensorValue(val)) {
        // `ival` contains a managed output tensor that the runtime doesn't
        // reclaim at the end of an iteration, but the client does so
        // by explicitly calling `StaticRuntime::deallocateOutputTensors`.
        continue;
      }
      const std::string error_msg = "Output " + c10::to_string(i) + ", %" +
          val->debugName() + " of node " + c10::to_string(n) +
          " was not cleaned up";
      if (output_ivalues.count(ival) == 0) {
        // check for intermediates
        if (!ival->isNone()) {
          TORCH_CHECK(
              ival->isTensor() ||
                  static_module_.is_optimizable_container_type(pnode.node()) ||
                  doesNotHeapAllocateWhenStoredInIValue(*val->type()),
              error_msg);
          if (ival->isTensor()) {
            const auto& t = ival->toTensor();
            if (t.defined()) {
              auto* storage_impl = t.storage().unsafeGetStorageImpl();
              TORCH_CHECK(
                  storage_impl->data() == nullptr ||
                      (planner_ &&
                       planner_->isManagedStorageImpl(storage_impl)),
                  error_msg);
            }
          }
        }
      } else {
        // check for outputs
        if (output_returned) {
          TORCH_CHECK(ival->isNone(), error_msg);
        }
      }
    }
  }
  VLOG(1) << "Finished checking for memory leak";
}

void StaticRuntime::deallocateOutputTensors() {
  if (!static_module_.opts().manage_output_tensors) {
    TORCH_CHECK(
        !planner_ || planner_->numOutputBufferBytes() == 0,
        "manage_output_tensors is disabled, but output tensor buffer is not empty.");
    return;
  }
  if (planner_) {
    planner_->deallocateOutputTensors();
    DCHECK(checkOutputTensorMemoryLeaks());
  }
}

bool StaticRuntime::checkOutputTensorMemoryLeaks() {
  if (!static_module_.opts().manage_output_tensors || !planner_) {
    return true;
  }
  for (const auto n : c10::irange(nodes_.size())) {
    auto& pnode = nodes_[n];
    for (const auto i : c10::irange(pnode.num_outputs())) {
      const IValue* ival = &pnode.Output(i);
      const Value* val = pnode.node()->output(i);
      if (!isManagedOutputTensorValue(val)) {
        continue;
      }
      const auto& t = ival->toTensor();
      if (t.defined()) {
        auto* storage_impl = t.storage().unsafeGetStorageImpl();
        const std::string error_msg = "Output " + c10::to_string(i) + ", %" +
            val->debugName() + " of node " + c10::to_string(n) +
            " was not cleaned up";
        TORCH_CHECK(storage_impl->data() == nullptr, error_msg);
      }
    }
  }
  VLOG(1) << "Finished checking for memory leak from output tensors";
  return true;
}

bool StaticRuntime::isManagedOutputTensor(const IValue& ivalue) const {
  return planner_ && planner_->isManagedOutputTensor(ivalue);
}

bool StaticRuntime::isManagedOutputTensorValue(const Value* value) const {
  // It's possible that manage_output_tensors_ was disabled after initializing
  // managed_output_tensor_values, so we have to check that flag here.
  if (!planner_ || !manage_output_tensors_enabled_) {
    return false;
  }
  const auto& managed_outputs = static_module_.managed_output_tensor_values();
  return managed_outputs.find(value) != managed_outputs.end();
}

void StaticRuntime::disableManageOutputTensors() {
  if (!manage_output_tensors_enabled_) {
    return;
  }
  manage_output_tensors_enabled_ = false;
  if (!planner_) {
    return;
  }
  // Reset all IValues and destruct planner_ so that it can be reconstructed in
  // the next run.
  for (auto& n : nodes_) {
    for (const auto i : c10::irange(n.outputs().size())) {
      n.Output(i) = IValue();
    }
  }
  planner_.reset();
}

ProcessedFunction::ProcessedFunction(
    Node* node,
    bool enable_out_variant,
    bool check_memory_overlap)
    : check_memory_overlap_(check_memory_overlap) {
  if (enable_out_variant) {
    f_ = getOutOfPlaceOperation(node);
    if (f_) {
      kind_ = ProcessedFunction::Kind::kOutVariant;
      // do not check memory overlap for out variants
      check_memory_overlap_ = false;
      VLOG(1) << "Switch to out variant for node: " << PrintNode(node);
      return;
    }
  }
  {
    f_ = getNativeOperation(node);
    if (f_) {
      kind_ = ProcessedFunction::Kind::kNativeFunction;
#ifdef NDEBUG
      // skip this check in opt mode because these ops are better vetted
      check_memory_overlap_ = false;
#endif
      VLOG(1) << "Switch to native impl for node: " << PrintNode(node);
      return;
    }
  }
  {
    const Operator& op = node->getOperator();
    f_ = [node_op = op.getOperation(node)](ProcessedNode* pnode) mutable {
      std::vector<IValue> stack;
      Node* node = pnode->node();
      const size_t size = node->inputs().size();
      stack.reserve(size + (hasVarArgs(node) ? 1 : 0));
      for (const auto i : c10::irange(size)) {
        stack.emplace_back(pnode->Input(i));
      }
      // Need to store the number of inputs in stack for variadic ops.
      if (hasVarArgs(node)) {
        stack.emplace_back(static_cast<int>(size));
      }

      node_op(stack);

      DCHECK_EQ(stack.size(), node->outputs().size());
      for (const auto i : c10::irange(node->outputs().size())) {
        pnode->Output(i) = std::move(stack[i]);
      }
    };
    kind_ = ProcessedFunction::Kind::kInterpreterFallback;
    VLOG(1) << "Fallback interpreter for node: " << PrintNode(node);
  }
}

ProcessedNode::ProcessedNode(
    Node* node,
    ProcessedFunction* fn,
    ProcessedNodeInputs inputs,
    uint16_t outputs_offset)
    : node_(node),
      fn_(fn),
      inputs_(std::move(inputs)),
      outputs_offset_(outputs_offset)
#ifndef PYTORCH_DISABLE_PER_OP_PROFILING
      ,
      op_name_(node->kind().toQualString())
#endif
{
  TORCH_CHECK(
      node->outputs().size() < (1 << (sizeof(num_outputs_) * 8)),
      node->outputs().size(),
      " outputs to ProcessedNode ",
      node->kind().toQualString(),
      " is too many to use 2-byte indexing");
  num_outputs_ = node->outputs().size();
}

std::vector<IValue> ProcessedNode::inputs_ivalue_vec() const {
  std::vector<IValue> result;
  result.reserve(inputs_.size());
  for (const auto idx : c10::irange(num_inputs())) {
    result.emplace_back(Input(idx));
  }
  return result;
}

void ProcessedNode::run() {
#ifndef PYTORCH_DISABLE_PER_OP_PROFILING
  bool pre_sampled = false;
  if (C10_UNLIKELY(at::shouldRunRecordFunction(&pre_sampled))) {
    at::RecordFunction guard(at::RecordScope::FUNCTION, pre_sampled);
    if (guard.isActive()) {
      if (guard.needsInputs()) {
        guard.before(get_op_name(), inputs_ivalue_vec());
      } else {
        guard.before(get_op_name());
      }
    }
    fn_->f()(this);
  } else {
    fn_->f()(this);
  }
#else
  fn_->f()(this);
#endif
#ifndef NDEBUG
  if (FLAGS_static_runtime_disable_debug_memory_overlap_check) {
    // run check but do not enforce
    verify_no_memory_overlap();
  } else {
    DCHECK(verify_no_memory_overlap());
  }
#endif
}

static bool checkNoMemoryOverlap(const at::Tensor& a, const at::Tensor& b) {
  at::MemOverlapStatus status = at::get_overlap_status(a, b);
  if (status == at::MemOverlapStatus::FULL ||
      status == at::MemOverlapStatus::PARTIAL) {
    return false;
  }
  if (status == at::MemOverlapStatus::TOO_HARD) {
    VLOG(1) << "Detected TOO_HARD memory overlap status";
  }
  return true;
}

bool ProcessedNode::verify_no_memory_overlap(bool force_check) const {
  const static std::array<c10::Symbol, 3> special_case_ops = {
      fromQualString("prim::TypeCheck"),
      fromQualString("static_runtime::VarTupleUnpack"),
      fromQualString("static_runtime::dict_unpack")};
  if (!force_check &&
      std::find(
          begin(special_case_ops), end(special_case_ops), node()->kind()) !=
          end(special_case_ops)) {
    return true;
  }

  return verify_outputs_dont_overlap_each_other() &&
      verify_inputs_dont_overlap_outputs(force_check);
}

bool ProcessedNode::verify_outputs_dont_overlap_each_other() const {
  for (const auto i : c10::irange(num_outputs_)) {
    if (!Output(i).isTensor()) {
      continue;
    }
    const auto& out0_t = Output(i).toTensor();
    for (const auto j : c10::irange(i + 1, num_outputs_)) {
      if (!Output(j).isTensor()) {
        continue;
      }
      const auto& out1_t = Output(j).toTensor();
      if (!checkNoMemoryOverlap(out0_t, out1_t)) {
        LOG(INFO) << "Node output " << i << " overlaps with output " << j
                  << ", " << PrintNode(node_);
        return false;
      }
    }
  }
  return true;
}

bool ProcessedNode::verify_inputs_dont_overlap_outputs(bool force_check) const {
  auto schema = node()->maybeSchema();
  // skip memory overlap check for mutable or view ops with only one output
  bool skip_check = !schema ||
      ((schema->is_mutable() || !fn_->checkMemoryOverlap()) &&
       num_outputs_ == 1);
  if (!force_check && skip_check) {
    if (!schema) {
      VLOG(2) << "Detected that op schema is null";
      return true;
    }
    VLOG(2) << "schema->is_mutable: " << schema->is_mutable()
            << ", fn_->checkMemoryOverlap: " << fn_->checkMemoryOverlap()
            << ", num_outputs_: " << num_outputs_;
    return true;
  }

  for (const auto i : c10::irange(inputs_.size())) {
    const IValue* in = &Input(i);
    if (!in->isTensor()) {
      continue;
    }
    const auto& in_t = in->toTensor();
    for (const auto j : c10::irange(num_outputs_)) {
      const IValue& out = Output(j);
      if (!out.isTensor()) {
        continue;
      }
      const auto& out_t = out.toTensor();
      if (!checkNoMemoryOverlap(in_t, out_t)) {
        LOG(INFO) << "Node input " << i << " overlaps with output " << j << ", "
                  << PrintNode(node_);
        LOG(INFO) << *schema;
        return false;
      }
    }
  }
  return true;
}

void ProcessedNode::verify_and_correct_memory_overlap() {
  for (const auto i : c10::irange(inputs_.size())) {
    const IValue& in = Input(i);
    if (!in.isTensor()) {
      continue;
    }
    const auto& in_t = in.toTensor();
    for (const auto j : c10::irange(num_outputs_)) {
      const auto& out_t = Output(j).toTensor();
      if (!checkNoMemoryOverlap(in_t, out_t)) {
        DLOG(INFO) << "Detected alias for node: " << PrintNode(node());
        Output(i) = at::native::clone(out_t, c10::nullopt);
        set_outputs_memory_overlap_detected();
      }
    }
  }
}

} // namespace jit
} // namespace torch<|MERGE_RESOLUTION|>--- conflicted
+++ resolved
@@ -17,10 +17,7 @@
 #include <torch/csrc/jit/passes/remove_mutation.h>
 #include <torch/csrc/jit/passes/subgraph_rewrite.h>
 #include <torch/csrc/jit/passes/variadic_ops.h>
-<<<<<<< HEAD
 #include <torch/csrc/jit/runtime/static/fusion.h>
-=======
->>>>>>> 6743ce7f
 #include <torch/csrc/jit/runtime/static/memory_planner.h>
 #include <torch/csrc/jit/runtime/static/ops.h>
 #include <torch/csrc/jit/runtime/static/passes.h>
@@ -98,8 +95,13 @@
 
 void OptimizeGraph(
     std::shared_ptr<torch::jit::Graph>& graph,
+    std::vector<IValue> sample_inputs,
     const StaticModuleOptions& opts) {
   GRAPH_DUMP("Before optimizations: ", graph);
+  if (!sample_inputs.empty() && opts.enable_tensorexpr_fusion) {
+    VLOG(1) << "Performing TensorExpr fusion";
+    performTensorExprFusion(graph, std::move(sample_inputs));
+  }
   Inline(*graph);
   ConstantPropagation(graph);
   Canonicalize(graph);
@@ -187,11 +189,7 @@
     std::vector<IValue> sample_inputs,
     const StaticModuleOptions& opts) {
   TORCH_CHECK(canEnableStaticRuntime(graph));
-  if (!sample_inputs.empty() && opts.enable_te_fusion) {
-    VLOG(1) << "Performing TensorExpr fusion";
-    performTEFusion(graph, std::move(sample_inputs));
-  }
-  OptimizeGraph(graph, opts);
+  OptimizeGraph(graph, sample_inputs, opts);
 }
 
 std::pair<std::shared_ptr<Graph>, c10::optional<Module>> PrepareForStaticModule(
@@ -203,8 +201,8 @@
           << opts.cleanup_activations << ", enable_out_variant "
           << opts.enable_out_variant << ", optimize_memory "
           << opts.optimize_memory << ", manage_output_tensors "
-          << opts.manage_output_tensors << ", enable_te_fusion "
-          << opts.enable_te_fusion;
+          << opts.manage_output_tensors << ", enable_tensorexpr_fusion "
+          << opts.enable_tensorexpr_fusion;
 
   Module module = m.copy();
   if (!is_frozen) {

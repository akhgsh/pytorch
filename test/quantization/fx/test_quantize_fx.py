# Owner(s): ["oncall: quantization"]

import os
import torch
import torch.nn.functional as F
import torch.nn as nn
import torch.nn.quantized as nnq
import torch.nn.quantized._reference as nnqr
import torch.nn.quantized.dynamic as nnqd
import torch.nn.intrinsic as nni
import torch.nn.intrinsic.quantized as nniq
import torch.nn.intrinsic.quantized.dynamic as nniqd
import torch.multiprocessing as mp

# graph mode quantization based on fx
from torch.ao.quantization.quantize_fx import (
    prepare_fx,
    convert_fx,
    prepare_qat_fx,
)

from torch.ao.quantization.fx.quantization_patterns import DefaultNodeQuantizeHandler
from torch.ao.quantization.fx.common_quantization_patterns import CommonQuantizeHandler

from torch.ao.quantization.fx.match_utils import (
    is_match,
    MatchAllNode,
)

from torch.ao.quantization import (
    QuantType,
    quant_type_to_str,
)

from torch.ao.quantization import (
    QuantStub,
    DeQuantStub,
    QuantWrapper,
    default_qconfig,
    default_dynamic_qconfig,
    default_qat_qconfig,
    per_channel_dynamic_qconfig,
    float16_dynamic_qconfig,
    float16_static_qconfig,
    float_qparams_weight_only_qconfig,
    get_default_qconfig,
    get_default_qat_qconfig,
    fuse_modules,
    prepare,
    prepare_qat,
    convert,
    quantize_dynamic,
    default_placeholder_observer,
    default_weight_observer,
    PerChannelMinMaxObserver,
    QConfigDynamic,
    FixedQParamsFakeQuantize,
    FusedMovingAvgObsFakeQuantize,
    FakeQuantize,
    MovingAverageMinMaxObserver,
    HistogramObserver,
    QConfig,
)

# test utils
from hypothesis import given, settings
from hypothesis import strategies as st
from torch.testing._internal.common_cuda import TEST_MULTIGPU, TEST_CUDA
from torch.testing._internal.common_quantization import (
    LinearReluLinearModel,
    LinearReluModel,
    QuantizationTestCase,
    skipIfNoFBGEMM,
    skip_if_no_torchvision,
    train_one_epoch,
    run_ddp,
    test_only_eval_fn,
    test_only_train_fn,
)

from torch.testing._internal.common_quantization import (
    LinearModelWithSubmodule,
    ResNetBase,
    RNNDynamicModel,
    RNNCellDynamicModel,
)

from torch.testing._internal.common_quantized import (
    supported_qengines,
    override_qengines,
    override_quantized_engine,
)

from torch.testing._internal.common_utils import TemporaryFileName

from torch.testing._internal.common_quantization import NodeSpec as ns

from torch.testing._internal.common_quantization import ConvModel

from torch.testing import FileCheck

import copy
import itertools
import operator
import unittest
import io
from typing import Callable

TEST_WITH_ROCM = os.getenv('PYTORCH_TEST_WITH_ROCM', '0') == '1'

def get_supported_device_types():
    return ['cpu', 'cuda'] if torch.cuda.is_available() and not TEST_WITH_ROCM else ['cpu']

class BinaryOp(torch.nn.Module):
    def __init__(self, binary_op, ibinary_op, is_inplace, is_scalar):
        """ ibinary_op means inplace binary op
        """
        super().__init__()
        self.conv1 = torch.nn.Conv2d(1, 1, 1).float()
        self.conv2 = torch.nn.Conv2d(1, 1, 1).float()
        self.is_scalar = is_scalar
        self.op = ibinary_op if ibinary_op and is_inplace else binary_op

    def forward(self, x, y):
        x = self.conv1(x)
        y = 3 if self.is_scalar else self.conv2(y)
        # x = x + y
        x = self.op(x, y)
        # x = y + x
        x = self.op(y, x)
        return x

class BinaryOpNonQuantizedInput(torch.nn.Module):
    def __init__(self, binary_op, ibinary_op, is_inplace, is_scalar):
        """ ibinary_op means inplace binary op
        """
        super().__init__()
        self.is_scalar = is_scalar
        self.op = ibinary_op if ibinary_op and is_inplace else binary_op

    def forward(self, x, y):
        y = 3 if self.is_scalar else y
        x = self.op(x, y)
        return x

class BinaryOpRelu(torch.nn.Module):
    def __init__(self, binary_op, ibinary_op, is_inplace, is_functional_relu,
                 is_scalar):
        """ ibinary_op means inplace binary op
        """
        super().__init__()
        self.conv1 = torch.nn.Conv2d(1, 1, 1).float()
        self.conv2 = torch.nn.Conv2d(1, 1, 1).float()
        self.op = ibinary_op if ibinary_op and is_inplace else binary_op
        self.is_functional_relu = is_functional_relu
        self.is_scalar = is_scalar
        self.relu = F.relu if self.is_functional_relu \
            else torch.nn.ReLU()

    def forward(self, x, y):
        x = self.conv1(x)
        y = 3 if self.is_scalar else self.conv2(y)
        x = self.op(x, y)
        x = self.relu(x)
        x = self.op(y, x)
        x = self.relu(x)
        return x

@torch.fx.wrap
def _user_func_with_complex_return_type(x):
    return list(torch.split(x, 1, 1))

class TestFuseFx(QuantizationTestCase):
    def test_fuse_conv_bn_relu(self):
        class M(torch.nn.Module):
            def __init__(self):
                super().__init__()
                self.conv1d = nn.Conv1d(1, 1, 1)
                self.conv2d = nn.Conv2d(1, 1, 1)
                self.conv3d = nn.Conv3d(1, 1, 1)
                self.bn1d = nn.BatchNorm1d(1)
                self.bn2d = nn.BatchNorm2d(1)
                self.bn3d = nn.BatchNorm3d(1)
                self.conv1d2 = nn.Conv1d(1, 1, 1)
                self.conv2d2 = nn.Conv2d(1, 1, 1)
                self.conv3d2 = nn.Conv3d(1, 1, 1)
                self.bn1d2 = nn.BatchNorm1d(1)
                self.bn2d2 = nn.BatchNorm2d(1)
                self.bn3d2 = nn.BatchNorm3d(1)
                self.relu = nn.ReLU()

            def forward(self, x):
                x = self.conv1d(x)
                x = self.bn1d(x)
                x = self.conv2d(x)
                x = self.bn2d(x)
                x = self.conv3d(x)
                x = self.bn3d(x)
                x = self.conv1d2(x)
                x = self.bn1d2(x)
                x = self.relu(x)
                x = self.conv2d2(x)
                x = self.bn2d2(x)
                x = self.relu(x)
                x = self.conv3d2(x)
                x = self.bn3d2(x)
                x = self.relu(x)
                return x

        # test train mode
        m = M().train()
        # currently we don't check if the module are configured with qconfig before fusion
        # TODO: if we decide to do that in the future, this test needs to
        # be updated
        # train mode fuse_fx is called in prepare_qat_fx
        m = prepare_qat_fx(m, {})
        expected_nodes = [
            ns.call_module(nni.ConvBn1d),
            ns.call_module(nni.ConvBn2d),
            ns.call_module(nni.ConvBn3d),
            ns.call_module(nni.ConvBnReLU1d),
            ns.call_module(nni.ConvBnReLU2d),
            ns.call_module(nni.ConvBnReLU3d),
        ]
        expected_occurrence = {
            ns.call_module(nn.ReLU): 0
        }
        self.checkGraphModuleNodes(
            m,
            expected_node_list=expected_nodes,
            expected_node_occurrence=expected_occurrence)

        # test eval mode
        m = M().eval()
        from torch.ao.quantization.quantize_fx import fuse_fx
        # fuse_fx is a top level api and only supports eval mode
        m = fuse_fx(m)
        expected_nodes = [
            ns.call_module(nn.Conv1d),
            ns.call_module(nn.Conv2d),
            ns.call_module(nn.Conv3d),
            ns.call_module(nni.ConvReLU1d),
            ns.call_module(nni.ConvReLU2d),
            ns.call_module(nni.ConvReLU3d),
        ]
        # ConvBnRelu1d is not fused
        expected_occurrence = {
            ns.call_module(nn.ReLU): 0
        }
        self.checkGraphModuleNodes(
            m,
            expected_node_list=expected_nodes,
            expected_node_occurrence=expected_occurrence)

    def test_fuse_linear_bn_eval(self):
        class M(torch.nn.Module):
            def __init__(self):
                super().__init__()
                self.linear = nn.Linear(1, 1)
                self.bn1d = nn.BatchNorm1d(1)

            def forward(self, x):
                x = self.linear(x)
                x = self.bn1d(x)
                return x

        # test eval mode
        m = M().eval()
        from torch.ao.quantization.quantize_fx import fuse_fx
        # fuse_fx is a top level api and only supports eval mode
        m = fuse_fx(m)
        expected_nodes = [
            ns.call_module(nn.Linear),
        ]
        expected_occurrence = {
            ns.call_module(nn.BatchNorm1d): 0,
        }
        self.checkGraphModuleNodes(
            m,
            expected_node_list=expected_nodes,
            expected_node_occurrence=expected_occurrence)

    def test_fuse_module_relu(self):
        class M(torch.nn.Module):
            def __init__(self):
                super().__init__()
                self.conv1d = nn.Conv1d(1, 1, 1)
                self.conv2d = nn.Conv2d(1, 1, 1)
                self.conv3d = nn.Conv3d(1, 1, 1)
                self.bn1d = nn.BatchNorm1d(1)
                self.bn2d = nn.BatchNorm2d(1)
                self.bn3d = nn.BatchNorm3d(1)
                self.relu = nn.ReLU()

            def forward(self, x):
                x = self.conv1d(x)
                x = self.relu(x)
                x = self.conv2d(x)
                x = self.relu(x)
                x = self.conv3d(x)
                x = self.relu(x)
                x = self.bn1d(x)
                x = self.relu(x)
                x = self.bn2d(x)
                x = self.relu(x)
                x = self.bn3d(x)
                x = self.relu(x)
                return x

        m = M().eval()
        from torch.ao.quantization.quantize_fx import fuse_fx
        m = fuse_fx(m)
        expected_nodes = [
            ns.call_module(nni.ConvReLU1d),
            ns.call_module(nni.ConvReLU2d),
            ns.call_module(nni.ConvReLU3d),
            ns.call_module(nni.BNReLU2d),
            ns.call_module(nni.BNReLU3d),
        ]
        self.checkGraphModuleNodes(m, expected_node_list=expected_nodes)

    @skipIfNoFBGEMM
    def test_qconfig_fused_module(self):
        qconfig_dict = {
            "": None,
            "object_type": [(nn.Linear, default_qconfig),
                            (nn.ReLU, default_qconfig),
                            (F.relu, default_qconfig)]
        }

        linearRelu_node_list = [
            ns.call_function(torch.quantize_per_tensor),
            ns.call_module(nniq.LinearReLU),
            ns.call_method('dequantize')
        ]

        linearReluLinear_node_list = [
            ns.call_function(torch.quantize_per_tensor),
            ns.call_module(nniq.LinearReLU),
            ns.call_module(nnq.Linear),
            ns.call_method('dequantize')
        ]

        tests = [(LinearReluModel, linearRelu_node_list),
                 (LinearReluLinearModel, linearReluLinear_node_list)]

        for M, node_list in tests:
            m = M().eval()
            prepared = prepare_fx(m, qconfig_dict)
            prepared(torch.rand(5, 5))
            quantized = convert_fx(prepared)

            self.checkGraphModuleNodes(quantized, expected_node_list=node_list)

    def test_problematic_fuse_example(self):
        class LinearRelu(nn.Sequential):
            def __init__(self):
                super().__init__(
                    nn.Linear(5, 5),
                    nn.ReLU(),
                )

        class M(torch.nn.Module):
            def __init__(self):
                super().__init__()
                self.lin_relu = LinearRelu()
                self.linear = nn.Linear(5, 5)

            def forward(self, x):
                x = self.lin_relu(x)
                x = self.linear(x)
                return x

        model = M().eval()
        # these qconfigs somehow fail equality where default_qconfig does not
        qconfig_dict = {
            "": None,
            "object_type": [
                (torch.nn.Linear, get_default_qconfig('fbgemm')),
                (torch.nn.ReLU, get_default_qconfig('fbgemm')),
            ],
        }
        m = prepare_fx(model, qconfig_dict)

        self.checkGraphModuleNodes(m, expected_node=ns.call_module(torch.nn.intrinsic.modules.fused.LinearReLU))

    def test_fuse_custom_config_dict_validity(self):
        r"""
        Verifies that if a user passes an invalid key or makes a typo when
        constructing a fuse_custom_config_dict, an error will be thrown and
        users will be notified of what keys are supported.
        """
        m = ConvModel().eval()
        from torch.ao.quantization.quantize_fx import fuse_fx
        fuse_custom_config_dict = {"typo": None}

        with self.assertRaises(ValueError) as context:
            m = fuse_fx(m, fuse_custom_config_dict=fuse_custom_config_dict)
        self.assertTrue(
            'Expected fuse_custom_config_dict to have the following keys:'
            in str(context.exception)
        )
        self.assertTrue('But found \'typo\' instead.' in str(context.exception))

@skipIfNoFBGEMM
class TestQuantizeFx(QuantizationTestCase):
    def test_pattern_match(self):
        """ test MatchAllNode with
            conv - bn - add - relu pattern
        """
        class M(torch.nn.Module):
            def __init__(self):
                super().__init__()
                self.conv = nn.Conv2d(1, 1, 1)
                self.bn = nn.BatchNorm2d(1)
                self.relu = nn.ReLU()

            def forward(self, x, y):
                x = self.conv(x)
                x = self.bn(x)
                x = x + y
                x = self.relu(x)
                return x

        pattern = (nn.ReLU, (operator.add, (nn.BatchNorm2d, nn.Conv2d), MatchAllNode))
        m = torch.fx.symbolic_trace(M())
        modules = dict(m.named_modules())
        for n in m.graph.nodes:
            if n.op == 'call_module' and type(modules[n.target]) == nn.ReLU:
                self.assertTrue(is_match(modules, n, pattern))

    def _get_conv_linear_test_cases(self, is_reference):
        """ Returns a list of test cases, with format:
        is_dynamic, ModuleClass, module_constructor_inputs,
        inputs, quantized_node, weight_prepack_op
        """
        class FunctionalConv1d(torch.nn.Module):
            def __init__(self, weight):
                super().__init__()
                self.weight = torch.nn.Parameter(weight)
                self.stride = 1
                self.padding = 0
                self.dilation = 1
                self.groups = 1

            def forward(self, x):
                return F.conv1d(x, self.weight, None, self.stride, self.padding, self.dilation, self.groups)


        class Conv1d(torch.nn.Module):
            def __init__(self, *args):
                super().__init__()
                self.conv = torch.nn.Conv1d(*args)

            def forward(self, x):
                return self.conv(x)

        conv1d_input = torch.rand(1, 3, 224)
        conv1d_weight = torch.rand(3, 3, 3)
        conv1d_module_args = (3, 3, 3)

        class FunctionalConv2d(torch.nn.Module):
            def __init__(self, weight):
                super().__init__()
                self.weight = torch.nn.Parameter(weight)
                self.stride = (1, 1)
                self.padding = (0, 0)
                self.dilation = (1, 1)
                self.groups = 1

            def forward(self, x):
                return F.conv2d(x, self.weight, None, self.stride, self.padding, self.dilation, self.groups)

        class Conv2d(torch.nn.Module):
            def __init__(self, *args):
                super().__init__()
                self.conv = torch.nn.Conv2d(*args)

            def forward(self, x):
                return self.conv(x)

        conv2d_input = torch.rand(1, 3, 224, 224)
        conv2d_weight = torch.rand(3, 3, 3, 3)
        conv2d_module_args = (3, 3, 3)

        class FunctionalConv3d(torch.nn.Module):
            def __init__(self, weight):
                super().__init__()
                self.weight = torch.nn.Parameter(weight)
                self.stride = (1, 1, 1)
                self.padding = (0, 0, 0)
                self.dilation = (1, 1, 1)
                self.groups = 1

            def forward(self, x):
                return F.conv3d(
                    x,
                    self.weight,
                    None,
                    self.stride,
                    self.padding,
                    self.dilation,
                    self.groups,
                )

        class Conv3d(torch.nn.Module):
            def __init__(self, *args):
                super().__init__()
                self.conv = torch.nn.Conv3d(*args)

            def forward(self, x):
                return self.conv(x)

        conv3d_input = torch.rand(1, 3, 32, 224, 224)
        conv3d_weight = torch.rand(3, 3, 3, 3, 3)
        conv3d_module_args = (3, 3, 3)

        class Linear(torch.nn.Module):
            def __init__(self, weight):
                super().__init__()
                self.weight = torch.nn.Parameter(weight)

            def forward(self, x):
                return F.linear(x, self.weight)

        linear_input = torch.rand(8, 5)
        linear_weight = torch.rand(10, 5)

        class LinearModule(torch.nn.Module):
            def __init__(self):
                super().__init__()
                self.linear = torch.nn.Linear(5, 10)

            def forward(self, x):
                return self.linear(x)

        linear_module_input = torch.rand(8, 5)

        # is_dynamic, ModuleClass, module_constructor_inputs,
        # inputs, quantized_node, weight_prepack_node
        tests = [
            (
                False,
                FunctionalConv1d,
                (conv1d_weight,),
                (conv1d_input,),
                ns.call_function(torch.nn.functional.conv1d if is_reference else torch.ops.quantized.conv1d) ,
                ns.call_function(torch.ops.quantized.conv1d_prepack),
            ),
            (
                False,
                FunctionalConv2d,
                (conv2d_weight,),
                (conv2d_input,),
                ns.call_function(torch.nn.functional.conv2d if is_reference else torch.ops.quantized.conv2d),
                ns.call_function(torch.ops.quantized.conv2d_prepack),
            ),
            (
                False,
                FunctionalConv3d,
                (conv3d_weight,),
                (conv3d_input,),
                ns.call_function(torch.nn.functional.conv3d if is_reference else torch.ops.quantized.conv3d),
                ns.call_function(torch.ops.quantized.conv3d_prepack),
            ),
            (
                False,
                Conv1d,
                conv1d_module_args,
                (conv1d_input,),
                ns.call_module(nnqr.Conv1d if is_reference else nnq.Conv1d),
                None
            ),
            (
                False,
                Conv2d,
                conv2d_module_args,
                (conv2d_input,),
                ns.call_module(nnqr.Conv2d if is_reference else nnq.Conv2d),
                None
            ),
            (
                False,
                Conv3d,
                conv3d_module_args,
                (conv3d_input,),
                ns.call_module(nnqr.Conv3d if is_reference else nnq.Conv3d),
                None
            ),
            (
                True,
                Linear,
                (linear_weight,),
                (linear_input,),
                None if is_reference else ns.call_function(torch.ops.quantized.linear_dynamic),
                ns.call_function(torch.ops.quantized.linear_prepack),
            ),
            (
                False,
                Linear,
                (linear_weight,),
                (linear_input,),
                ns.call_function(torch.nn.functional.linear if is_reference else torch.ops.quantized.linear),
                ns.call_function(torch.ops.quantized.linear_prepack),
            ),
            (
                True,
                LinearModule,
                (),
                (linear_module_input,),
                ns.call_module(nnqr.Linear) if is_reference else ns.call_module(nnqd.Linear),
                None,
            ),
            (
                False,
                LinearModule,
                (),
                (linear_module_input,),
                ns.call_module(nnqr.Linear if is_reference else nnq.Linear),
                None,
            ),
        ]
        return tests

    @skipIfNoFBGEMM
    def test_conv_linear_not_reference(self):
        """ Test quantizing conv and linear
        """
        tests = self._get_conv_linear_test_cases(is_reference=False)
        for (is_dynamic, ModuleClass, module_constructor_inputs,
             inputs, quantized_node, weight_prepack_node) in tests:
            quant_type = QuantType.DYNAMIC if is_dynamic else QuantType.STATIC
            node_occurrence = dict()
            if weight_prepack_node:
                node_occurrence[weight_prepack_node] = 0
            self.checkGraphModeFxOp(
                ModuleClass(*module_constructor_inputs),
                inputs, quant_type,
                expected_node=quantized_node,
                expected_node_occurrence=node_occurrence,
                is_reference=False)

    @skipIfNoFBGEMM
    def test_conv_linear_reference(self):
        """ Test quantizing functional conv and linear with reference option
        """
        tests = self._get_conv_linear_test_cases(is_reference=True)

        def _get_keys(prefix, is_dynamic):
            all_keys = [prefix + "." + k for k in ["weight_qscheme", "weight_dtype"]]
            if not is_dynamic:
                all_keys.extend([prefix + "." + k for k in ["weight_scale", "weight_zero_point"]])
            return all_keys

        for (is_dynamic, ModuleClass, module_constructor_inputs,
             inputs, quantized_node, weight_prepack_node) in tests:
            quant_type = QuantType.DYNAMIC if is_dynamic else QuantType.STATIC
            node_occurrence = dict()
            if weight_prepack_node:
                node_occurrence[weight_prepack_node] = 0
            result_dict = self.checkGraphModeFxOp(
                ModuleClass(*module_constructor_inputs),
                inputs, quant_type,
                expected_node=quantized_node,
                expected_node_occurrence=node_occurrence,
                is_reference=True)
            qr = result_dict["quantized_reference"]

            def checkWeightQParams(model):
                for module_name in ("linear", "conv"):
                    if hasattr(model, module_name):
                        self.assertTrue(hasattr(qr.get_submodule(module_name), "weight_qscheme"))
                        self.assertTrue(hasattr(qr.get_submodule(module_name), "weight_scale"))
                        self.assertTrue(hasattr(qr.get_submodule(module_name), "weight_zero_point"))
                        self.assertTrue("Reference" in qr.get_submodule(module_name)._get_name())

            def checkSerDeser(model, is_dynamic):
                for module_name in ("linear", "conv"):
                    if hasattr(model, module_name):
                        # make sure seralization works
                        state_dict = copy.deepcopy(model.state_dict())
                        all_keys = _get_keys(module_name, is_dynamic)
                        for key in all_keys:
                            self.assertTrue(key in state_dict)
                        # check load_state_dict restores states
                        module = getattr(model, module_name)
                        prev_scale = module.weight_scale
                        module.weight_scale = None
                        model.load_state_dict(state_dict)
                        module = getattr(model, module_name)
                        self.assertTrue(torch.equal(prev_scale, module.weight_scale))


            checkWeightQParams(qr)
            qr = copy.deepcopy(qr)
            # make sure the qparams are preserved after copy
            checkWeightQParams(qr)

            checkSerDeser(qr, is_dynamic)

    @skipIfNoFBGEMM
    def test_dynamic_quant_weight_observer(self):
        ''' Test that weight observer is run in convert step
        '''

        class M(torch.nn.Module):
            def __init__(self, weight):
                super().__init__()
                self.weight = torch.nn.Parameter(weight)

            def forward(self, x):
                return F.linear(x, self.weight)

        m = M(torch.rand(1, 1)).eval()
        qconfig = default_dynamic_qconfig
        qconfig_dict = {'': qconfig}
        prepared = prepare_fx(m, qconfig_dict)
        quantized = convert_fx(prepared, is_reference=True)
        qparams = (quantized._input_scale_0, quantized._input_zero_point_0)
        weight_obs = qconfig.weight()
        weight_obs(quantized.weight)
        # Get the actual value to avoid tensor size mismatch error, torch.Size([]) vs torch.Size([1])
        ref_qparams = (weight_obs.calculate_qparams()[0].item(), weight_obs.calculate_qparams()[1].item())
        self.assertEqual(qparams, ref_qparams)

    def test_conv_bn_relu(self):
        convs = {
            1: nn.Conv1d,
            2: nn.Conv2d,
            3: nn.Conv3d,
        }
        bns = {
            1: nn.BatchNorm1d,
            2: nn.BatchNorm2d,
            3: nn.BatchNorm3d,
        }
        quantized_convs = {
            1: nnq.Conv1d,
            2: nnq.Conv2d,
            3: nnq.Conv3d,
        }
        quantized_conv_relus = {
            1: nniq.ConvReLU1d,
            2: nniq.ConvReLU2d,
            3: nniq.ConvReLU3d,
        }

        class M(torch.nn.Module):
            def __init__(self, dim, has_relu):
                super().__init__()
                self.conv = convs[dim](3, 3, 3)
                self.bn = bns[dim](3)
                self.relu = nn.ReLU() if has_relu else nn.Identity()
                self.has_relu = has_relu
                self.quant = QuantStub()
                self.dequant = DeQuantStub()

            def forward(self, x):
                x = self.quant(x)
                x = self.conv(x)
                x = self.bn(x)
                if self.has_relu:
                    x = self.relu(x)
                x = self.dequant(x)
                return x

        # TODO: add 1d support
        options = itertools.product([2, 3], [True, False], self.static_quant_types)
        for dim, has_relu, quant_type in options:
            expected_node = ns.call_module(
                quantized_conv_relus[dim] if has_relu
                else quantized_convs[dim])
            m = M(dim, has_relu)
            m_eager = copy.deepcopy(m)
            result_dict = self.checkGraphModeFxOp(
                m,
                self.img_data_dict[dim],
                quant_type,
                expected_node=expected_node,
            )
            result = result_dict["result"]

            # check numerics
            qengine = torch.backends.quantized.engine
            if quant_type == QuantType.STATIC:
                m_eager.eval()
                qconfig = get_default_qconfig(qengine)
                prepare_fn = prepare
            else:
                m_eager.train()
                qconfig = get_default_qat_qconfig(qengine)
                prepare_fn = prepare_qat

            fuse_list = ["conv", "bn"]
            if has_relu:
                fuse_list.append("relu")
            fuse_modules(m_eager, fuse_list, inplace=True)
            m_eager.qconfig = qconfig
            m_eager = prepare_fn(m_eager)
            m_eager(*self.img_data_dict[dim][0])
            m_eager = convert(m_eager)
            result_eager = m_eager(*self.img_data_dict[dim][0])
            self.assertEqual(result, result_eager)


    @skipIfNoFBGEMM
    def test_dynamic_quant_fp16(self):
        class Linear(torch.nn.Module):
            def __init__(self, weight):
                super().__init__()
                self.weight = torch.nn.Parameter(weight)

            def forward(self, x):
                return F.linear(x, self.weight)

        linear_input = torch.rand(8, 5)
        linear_weight = torch.rand(10, 5)

        class LinearModule(torch.nn.Module):
            def __init__(self):
                super().__init__()
                self.linear = torch.nn.Linear(5, 10)

            def forward(self, x):
                return self.linear(x)

        linear_module_input = torch.rand(8, 5)

        tests = [
            (Linear, (linear_weight,), (linear_input,),
             ns.call_function(torch.ops.quantized.linear_dynamic_fp16),
             ns.call_function(torch.ops.quantized.linear_prepack_fp16)),
            (LinearModule, (), (linear_module_input,),
             ns.call_module(nnqd.Linear),
             None),
        ]
        for (ModuleClass, module_constructor_inputs,
             inputs, quantized_node, weight_prepack_node) in tests:
            for is_reference in [True, False]:
                node_occurrence = dict()
                if weight_prepack_node:
                    node_occurrence[weight_prepack_node] = 0
                m = ModuleClass(*module_constructor_inputs).eval()
                qconfig_dict = {"": float16_dynamic_qconfig}
                m = prepare_fx(m, qconfig_dict)
                m = convert_fx(m, is_reference=is_reference)
                self.checkGraphModuleNodes(m, expected_node_occurrence=node_occurrence)



    @unittest.skipIf(not TEST_MULTIGPU, "multi-GPU not supported")
    @unittest.skipIf(not TEST_CUDA, "CUDA unavailable")
    @override_qengines
    def test_qat_prepare_device_affinity(self):
        """
        Tests that FX QAT prepare pass respects device affinity
        """
        class Model(nn.Module):

            def __init__(self):
                super(Model, self).__init__()
                self.conv = nn.Conv2d(1, 1, 1)
                self.bn = nn.BatchNorm2d(1)
                self.relu = nn.ReLU()

            def forward(self, x):
                x = self.conv(x)
                x = self.bn(x)
                x = self.relu(x)
                return x

        model = Model()
        qengine = torch.backends.quantized.engine
        qconfig_dict = {'': torch.ao.quantization.get_default_qat_qconfig(qengine)}
        device = torch.device('cuda:0')
        model.to(device)

        # QAT prepare
        model = prepare_qat_fx(model, qconfig_dict)

        # ensure that running an input on CUDA works without any needed changes
        input = torch.randn(4, 1, 4, 4, device=device)
        model(input)

        # ensure all buffers and parameters are on the device we expect
        model_devices = {p.device for p in model.parameters()} | \
            {p.device for p in model.buffers()}
        self.assertEqual(len(model_devices), 1)
        model_device = next(iter(model_devices))
        self.assertEqual(model_device, device)

    @skipIfNoFBGEMM
    def test_dict_output(self):
        """ Make sure quantization runs for models with dictionary output
        """
        class M(torch.nn.Module):
            def __init__(self):
                super().__init__()
                self.conv = torch.nn.Conv2d(1, 1, 1)

            def forward(self, x):
                return {"output": self.conv(x["input"])}

        dict_input = {"input": torch.randn(1, 1, 1, 1)}
        m = M().eval()
        qconfig_dict = {"": default_qconfig}
        m = prepare_fx(m, qconfig_dict)
        m(dict_input)
        m = convert_fx(m)
        m(dict_input)

    @override_qengines
    def test_attention(self):
        """ Make sure quantization runs for a corner case in attention module
        """
        class M(torch.nn.Module):
            def __init__(self):
                super().__init__()
                self.conv = torch.nn.Conv2d(1, 1, 1)

            def forward(self, x):
                x = self.conv(x)
                q, k, v = x.chunk(3, dim=0)
                q = q.contiguous().view(-1, 1).transpose(0, 1)
                k = k.contiguous().view(-1, 1).transpose(0, 1)
                v = v.contiguous().view(-1, 1).transpose(0, 1)
                torch._assert(
                    k.size(1) == 1, "key size should be equal to 1"
                )
                r = torch.mm(k, v)
                return q * k + r

        tensor_input = torch.randn(3, 1, 1, 1)
        m = M().eval()
        qconfig_dict = {
            "": None,
            "object_type": [
                (nn.Conv2d, default_qconfig),
            ]
        }
        # make sure it runs
        m = prepare_fx(m, qconfig_dict)
        m(tensor_input)
        m = convert_fx(m)
        m(tensor_input)

    def _test_standalone_module(
            self,
            interface_config,
            prepare_count_check,
            standalone_prepare_count_check,
            convert_count_check,
            standalone_convert_count_check):
        """ Test standalone module with different quantized input/quantized output
        configurations
        """
        class StandaloneModule(torch.nn.Module):
            def __init__(self):
                super().__init__()
                self.conv = torch.nn.Conv2d(1, 1, 1)

            def forward(self, x):
                return self.conv(x)

        class M(torch.nn.Module):
            def __init__(self):
                super().__init__()
                self.conv = torch.nn.Conv2d(1, 1, 1)
                self.standalone = StandaloneModule()

            def forward(self, x):
                x = self.conv(x)
                x = self.standalone(x)
                return x

        class RefM(torch.nn.Module):
            def __init__(self):
                super().__init__()
                self.conv1 = torch.nn.Conv2d(1, 1, 1)
                self.conv2 = torch.nn.Conv2d(1, 1, 1)

            def forward(self, x):
                x = self.conv1(x)
                x = self.conv2(x)
                return x

        data = torch.randn(1, 1, 1, 1)
        # instantiate M and RefM and align the parameters
        original_m = M().eval()
        original_ref_m = RefM().eval()
        original_ref_m.conv1.weight = torch.nn.Parameter(original_m.conv.weight.detach())
        original_ref_m.conv1.bias = torch.nn.Parameter(original_m.conv.bias.detach())
        original_ref_m.conv2.weight = torch.nn.Parameter(original_m.standalone.conv.weight.detach())
        original_ref_m.conv2.bias = torch.nn.Parameter(original_m.standalone.conv.bias.detach())

        for is_name in [True, False]:
            if is_name:
                prepare_config = {
                    "standalone_module_name": [("standalone", None, interface_config)]
                }
            else:
                prepare_config = {
                    "standalone_module_class": [(StandaloneModule, None, interface_config)]
                }

            original_m_copy = copy.deepcopy(original_m)
            original_ref_m_copy = copy.deepcopy(original_ref_m)

            qconfig_dict = {"": default_qconfig}
            # check prepared model
            m = prepare_fx(
                original_m_copy, qconfig_dict, prepare_custom_config_dict=prepare_config)
            # calibration
            m(data)
            self.checkGraphModuleNodes(m, expected_node_occurrence=prepare_count_check)
            self.checkGraphModuleNodes(m.standalone, expected_node_occurrence=standalone_prepare_count_check)

            # check converted/quantized model
            m = convert_fx(m)
            self.checkGraphModuleNodes(m, expected_node_occurrence=convert_count_check)
            self.checkGraphModuleNodes(m.standalone, expected_node_occurrence=standalone_convert_count_check)
            res = m(data)

            # quantize the reference model
            ref_m = prepare_fx(original_ref_m_copy, qconfig_dict)
            ref_m(data)
            ref_m = convert_fx(ref_m)
            ref_res = ref_m(data)
            self.assertEqual(res, ref_res)

    def test_standalone_module_float_interface(self):
        float_interface_config = {
            "input_quantized_idxs": [],  # float input
            "output_quantized_idxs": [],  # float output
        }
        interface_config = float_interface_config
        # input and output of first conv, observer for standalone module
        # will be inserted in the standalone module itself
        prepare_count_check = {
            ns.call_module(torch.ao.quantization.MinMaxObserver): 2
        }
        # for input and output of conv in the standalone module
        standalone_prepare_count_check = {
            ns.call_module(torch.ao.quantization.MinMaxObserver): 2
        }
        convert_count_check = {
            ns.call_function(torch.quantize_per_tensor) : 1,
            ns.call_module(nnq.Conv2d) : 1,
            ns.call_method("dequantize") : 1,
        }
        standalone_convert_count_check = {
            # standalone module will take float as input and output
            # so we'll see quantize and dequantize in the modoule
            ns.call_function(torch.quantize_per_tensor) : 1,
            ns.call_module(nnq.Conv2d): 1,
            ns.call_method("dequantize") : 1,
        }
        self._test_standalone_module(
            interface_config,
            prepare_count_check,
            standalone_prepare_count_check,
            convert_count_check,
            standalone_convert_count_check)

    def test_standalone_module_quantized_interface(self):
        quantized_interface_config = {
            "input_quantized_idxs": [0],  # quantized input
            "output_quantized_idxs": [0],  # quantized output
        }
        interface_config = quantized_interface_config
        # observer for input and output of first conv
        prepare_count_check = {
            ns.call_module(torch.ao.quantization.MinMaxObserver): 2
        }
        # for output of conv in the standalone module
        standalone_prepare_count_check = {
            ns.call_module(torch.ao.quantization.MinMaxObserver): 1
        }
        convert_count_check = {
            # quantizing input for conv
            ns.call_function(torch.quantize_per_tensor) : 1,
            ns.call_module(nnq.Conv2d) : 1,
            # dequantizing output of standalone module
            ns.call_method("dequantize") : 1,
        }
        standalone_convert_count_check = {
            # quantization of input happens in parent module
            # quantization of output happens in the quantized conv module
            ns.call_function(torch.quantize_per_tensor) : 0,
            ns.call_module(nnq.Conv2d): 1,
            # dequantization for output happens in parent module
            ns.call_method("dequantize") : 0,
        }
        self._test_standalone_module(
            interface_config,
            prepare_count_check,
            standalone_prepare_count_check,
            convert_count_check,
            standalone_convert_count_check)

    @skipIfNoFBGEMM
    def test_qconfig_none(self):
        class M(torch.nn.Module):
            def __init__(self):
                super(M, self).__init__()
                self.conv1 = nn.Conv2d(1, 1, 1)
                self.conv2 = nn.Conv2d(1, 1, 1)

            def forward(self, x):
                x = self.conv1(x)
                x = self.conv2(x)
                return x

        m = M().eval()
        qconfig_dict = {"": default_qconfig,
                        "module_name": [("conv2", None)]}
        m = prepare_fx(m, qconfig_dict)
        data = torch.randn(1, 1, 1, 1)
        m(data)
        m = convert_fx(m)
        m(data)
        # first conv is quantized, second conv is not quantized
        node_list = [
            ns.call_function(torch.quantize_per_tensor),
            ns.call_module(nnq.Conv2d),
            ns.call_method("dequantize"),
            ns.call_module(nn.Conv2d),
        ]
        self.checkGraphModuleNodes(m, expected_node_list=node_list)

    def test_qconfig_module_type(self):
        class M(torch.nn.Module):
            def __init__(self):
                super(M, self).__init__()
                self.conv1 = nn.Conv2d(1, 1, 1)
                self.conv2 = nn.Conv2d(1, 1, 1)

            def forward(self, x):
                x = self.conv1(x)
                x = self.conv2(x)
                return x

        m = M().eval()
        qconfig_dict = {"object_type": [(torch.nn.Conv2d, default_qconfig)]}
        m = prepare_fx(m, qconfig_dict)
        data = torch.randn(1, 1, 1, 1)
        m(data)
        m = convert_fx(m)
        m(data)
        # first conv is quantized, second conv is not quantized
        node_list = [
            ns.call_function(torch.quantize_per_tensor),
            ns.call_module(nnq.Conv2d),
            ns.call_module(nnq.Conv2d),
            ns.call_method("dequantize"),
        ]
        self.checkGraphModuleNodes(m, expected_node_list=node_list)

    def test_qconfig_qat_module_type(self):
        class LinearRelu(nn.Sequential):
            def __init__(self):
                super().__init__(
                    nn.Linear(5, 5),
                    nn.ReLU(),
                )

        class M(torch.nn.Module):
            def __init__(self):
                super().__init__()
                self.lin_relu = LinearRelu()
                self.linear = nn.Linear(5, 5)

            def forward(self, x):
                x = self.lin_relu(x)
                x = self.linear(x)
                return x

        model = M().train()

        qconfig_dict = {
            "": None,
            "object_type": [
                (torch.nn.Linear, default_qat_qconfig),
                (torch.nn.ReLU, default_qat_qconfig),
            ],
        }
        m = prepare_qat_fx(model, qconfig_dict)
        m(torch.rand(5, 5))
        m = convert_fx(m)
        m(torch.rand(5, 5))
        node_list = [
            ns.call_function(torch.quantize_per_tensor),
            ns.call_module(nniq.LinearReLU),
            ns.call_module(nnq.Linear),
            ns.call_method("dequantize"),
        ]
        self.checkGraphModuleNodes(m, expected_node_list=node_list)

    def test_qconfig_function(self):
        class M(torch.nn.Module):
            def __init__(self):
                super(M, self).__init__()

            def forward(self, x, y):
                return x + y

        m = M().eval()
        qconfig_dict = {"object_type": [(operator.add, default_qconfig)]}
        m = prepare_fx(m, qconfig_dict)
        data = torch.randn(1, 1, 1, 1)
        m(data, data)
        m = convert_fx(m)
        m(data, data)
        # first conv is quantized, second conv is not quantized
        node_list = [
            ns.call_function(torch.quantize_per_tensor),
            ns.call_function(torch.ops.quantized.add),
            ns.call_method("dequantize"),
        ]
        self.checkGraphModuleNodes(m, expected_node_list=node_list)

    def test_qconfig_module_name_regex(self):
        class M(torch.nn.Module):
            def __init__(self):
                super(M, self).__init__()
                self.conv1 = nn.Conv2d(1, 1, 1)
                self.conv2 = nn.Conv2d(1, 1, 1)

            def forward(self, x):
                x = self.conv1(x)
                x = self.conv2(x)
                return x

        m = M().eval()
        qconfig_dict = {"module_name_regex": [("conv*", default_qconfig)]}
        m = prepare_fx(m, qconfig_dict)
        data = torch.randn(1, 1, 1, 1)
        m(data)
        m = convert_fx(m)
        m(data)
        # first conv is quantized, second conv is not quantized
        node_list = [
            ns.call_function(torch.quantize_per_tensor),
            ns.call_module(nnq.Conv2d),
            ns.call_module(nnq.Conv2d),
            ns.call_method("dequantize"),
        ]
        self.checkGraphModuleNodes(m, expected_node_list=node_list)

    def test_qconfig_precedence(self):
        for device in get_supported_device_types():
            class M(torch.nn.Module):
                def __init__(self):
                    super(M, self).__init__()
                    self.linear = nn.Linear(1, 1)
                    self.conv = nn.Conv2d(1, 1, 1)
                    self.module_conv1 = nn.Conv2d(1, 1, 1)
                    self.module_conv2 = nn.Conv2d(1, 1, 1)

                def forward(self, x):
                    # global
                    x = self.linear(x)
                    # global + object_type --> object_type
                    x = self.conv(x)
                    # global + object_type + module_name_regex --> module_name_regex
                    x = self.module_conv1(x)
                    # global + object_type + module_name_regex + module_name --> module_name
                    x = self.module_conv2(x)
                    return x

            m = M().to(device).eval()

            global_qconfig = default_qconfig
            object_type_qconfig = default_dynamic_qconfig
            module_name_regex_qconfig = float16_dynamic_qconfig
            module_name_qconfig = default_qat_qconfig
            qconfig_dict = {
                "": global_qconfig,
                "object_type": [(nn.Conv2d, object_type_qconfig)],
                "module_name_regex": [("module_conv*", module_name_regex_qconfig)],
                "module_name": [("module_conv2", module_name_qconfig)]}
            m_prep = prepare_fx(m, qconfig_dict)
            self.assertEqual(m_prep.linear.qconfig.activation.p.func, global_qconfig.activation.p.func)
            self.assertEqual(m_prep.linear.qconfig.weight.p.func, global_qconfig.weight.p.func)
            self.assertEqual(m_prep.conv.qconfig.activation.p.func, object_type_qconfig.activation.p.func)
            self.assertEqual(m_prep.conv.qconfig.weight.p.func, object_type_qconfig.weight.p.func)
            self.assertEqual(m_prep.module_conv1.qconfig.activation.p.func, module_name_regex_qconfig.activation.p.func)
            self.assertEqual(m_prep.module_conv1.qconfig.weight.p.func, module_name_regex_qconfig.weight.p.func)
            self.assertEqual(m_prep.module_conv2.qconfig.activation.p.func, module_name_qconfig.activation.p.func)
            self.assertEqual(m_prep.module_conv2.qconfig.weight.p.func, module_name_qconfig.weight.p.func)

    def test_qconfig_module_name_object_type_order(self):
        class M1(torch.nn.Module):
            def __init__(self):
                super().__init__()
                self.fc1 = nn.Linear(1, 1)
                self.fc2 = nn.Linear(1, 1)

            def forward(self, x):
                x = self.fc1(x)
                x = self.fc2(x)
                x = torch.add(x, x)
                x = torch.add(x, x)
                return x

        class M2(torch.nn.Module):
            def __init__(self):
                super().__init__()
                self.fc1 = nn.Linear(1, 1)
                self.fc2 = nn.Linear(1, 1)
                self.m1 = M1()

            def forward(self, x):
                x = self.fc1(x)
                x = self.fc2(x)
                x = torch.add(x, x)
                x = torch.add(x, x)
                x = self.m1(x)
                return x

        class M3(torch.nn.Module):
            def __init__(self):
                super().__init__()
                self.fc1 = nn.Linear(1, 1)
                self.fc2 = nn.Linear(1, 1)
                self.m2 = M2()

            def forward(self, x):
                x = self.fc1(x)
                x = self.fc2(x)
                x = torch.add(x, x)
                x = torch.add(x, x)
                x = self.m2(x)
                return x

        m = M3().eval()
        qconfig_dict = {
            "module_name_object_type_order": [
                # test various FQNs: global, single child, multiple children
                ("", nn.Linear, 0, torch.ao.quantization.default_qconfig),
                ("", torch.add, 0, torch.ao.quantization.default_qconfig),
                ("m2", nn.Linear, 1, torch.ao.quantization.default_qconfig),
                ("m2", torch.add, 1, torch.ao.quantization.default_qconfig),
                ("m2.m1", nn.Linear, 0, torch.ao.quantization.default_qconfig),
                ("m2.m1", torch.add, 0, torch.ao.quantization.default_qconfig),
            ],
        }
        m = prepare_fx(m, qconfig_dict)
        data = torch.randn(1, 1, 1, 1)
        m(data)
        m = convert_fx(m)
        m(data)

        node_list = [
            # m3
            ns.call_function(torch.quantize_per_tensor),
            ns.call_module(nnq.Linear),
            ns.call_method("dequantize"),
            ns.call_module(nn.Linear),
            ns.call_function(torch.quantize_per_tensor),
            ns.call_function(torch.ops.quantized.add),
            ns.call_method("dequantize"),
            ns.call_function(torch.add),
            # m2
            ns.call_module(nn.Linear),
            ns.call_function(torch.quantize_per_tensor),
            ns.call_module(nnq.Linear),
            ns.call_method("dequantize"),
            ns.call_function(torch.add),
            ns.call_function(torch.quantize_per_tensor),
            ns.call_function(torch.ops.quantized.add),
            # m1
            ns.call_module(nnq.Linear),
            ns.call_method("dequantize"),
            ns.call_module(nn.Linear),
            ns.call_function(torch.quantize_per_tensor),
            ns.call_function(torch.ops.quantized.add),
            ns.call_method("dequantize"),
            ns.call_function(torch.add),
        ]
        self.checkGraphModuleNodes(m, expected_node_list=node_list)

        # test that function order overrides global qconfig
        class M4(torch.nn.Module):
            def __init__(self):
                super().__init__()
                self.fc1 = nn.Linear(1, 1)
                self.fc2 = nn.Linear(1, 1)

            def forward(self, x):
                x = self.fc1(x)
                x = self.fc2(x)
                x = torch.add(x, x)
                x = torch.add(x, x)
                return x

        m = M4().eval()
        qconfig_dict = {
            "": torch.ao.quantization.default_qconfig,
            "module_name_object_type_order": [
                ("", nn.Linear, 1, None),
                ("", torch.add, 1, None),
            ],
        }
        m = prepare_fx(m, qconfig_dict)
        data = torch.randn(1, 1, 1, 1)
        m(data)
        m = convert_fx(m)
        m(data)

        node_list = [
            ns.call_function(torch.quantize_per_tensor),
            ns.call_module(nnq.Linear),
            ns.call_method("dequantize"),
            ns.call_module(nn.Linear),
            ns.call_function(torch.quantize_per_tensor),
            ns.call_function(torch.ops.quantized.add),
            ns.call_method("dequantize"),
            ns.call_function(torch.add),
        ]
        self.checkGraphModuleNodes(m, expected_node_list=node_list)


    def test_qconfig_dict_validity(self):
        r"""
        Verifies that if a user passes an invalid key or makes a typo when
        constructing a qconfig_dict, an error will be thrown and users will be
        notified of what keys are supported.
        """
        m = ConvModel().eval()
        qconfig_dict = {"object_typo": [(torch.nn.Conv2d, default_qconfig)]}

        with self.assertRaises(ValueError) as context:
            m = prepare_fx(m, qconfig_dict)
        self.assertTrue(
            'Expected qconfig_dict to have the following keys:' in str(context.exception)
        )
        self.assertTrue('But found \'object_typo\' instead.' in str(context.exception))

    def test_prepare_custom_config_dict_validity(self):
        r"""
        Verifies that if a user passes an invalid key or makes a typo when
        constructing a prepare_custom_config_dict, an error will be thrown and
        users will be notified of what keys are supported.
        """
        m = ConvModel().eval()
        qconfig_dict = {"object_type": [(torch.nn.Conv2d, default_qconfig)]}
        prepare_custom_config_dict = {"typo": None}

        with self.assertRaises(ValueError) as context:
            m = prepare_fx(m, qconfig_dict, prepare_custom_config_dict)
        self.assertTrue(
            'Expected prepare_custom_config_dict to have the following keys:'
            in str(context.exception)
        )
        self.assertTrue('But found \'typo\' instead.' in str(context.exception))

    def test_convert_custom_config_dict_validity(self):
        r"""
        Verifies that if a user passes an invalid key or makes a typo when
        constructing a convert_custom_config_dict, an error will be thrown and
        users will be notified of what keys are supported.
        """
        m = ConvModel().eval()
        qconfig_dict = {"module_name_regex": [("conv*", default_qconfig)]}
        m = prepare_fx(m, qconfig_dict)
        convert_custom_config_dict = {"typo": None}

        with self.assertRaises(ValueError) as context:
            m = convert_fx(m, convert_custom_config_dict=convert_custom_config_dict)
        self.assertTrue(
            'Expected convert_custom_config_dict to have the following keys:'
            in str(context.exception)
        )
        self.assertTrue('But found \'typo\' instead.' in str(context.exception))

    def test_remove_qconfig(self):
        class M(torch.nn.Module):
            def __init__(self):
                super().__init__()
                self.avg_pool = torch.nn.AvgPool2d(1)

            def forward(self, x):
                return self.avg_pool(x)

        m = M().eval()
        qconfig_dict = {'': default_qconfig}
        m = prepare_fx(m, qconfig_dict)
        data = torch.randn(1, 1, 1, 1)
        m(data)
        m = convert_fx(m)
        m(data)
        for name, module in m.named_modules():
            self.assertFalse(hasattr(module, 'qconfig'),
                             'qconfig is not removed for ' + name)

    def test_return_none(self):
        class M(torch.nn.Module):
            def forward(self, x):
                pass

        m = M().eval()
        qconfig_dict = {'': torch.ao.quantization.default_qconfig}
        m = prepare_fx(m, qconfig_dict)
        m = convert_fx(m)

    def test_default_quant_after_none_qconfig(self):
        """ Make sure default quant is inserted properly"""
        class M(torch.nn.Module):
            def __init__(self):
                super().__init__()
                self.conv1 = torch.nn.Conv2d(1, 1, 1)
                self.conv2 = torch.nn.Conv2d(1, 1, 1)

            def forward(self, x):
                x = self.conv1(x)
                x = x.transpose(1, 2)
                x = self.conv2(x)

        m = M().eval()
        qconfig_dict = {
            "": default_qconfig,
            "module_name": [
                ("conv1", None)
            ]
        }
        m = prepare_fx(m, qconfig_dict)
        m = convert_fx(m)

    def test_qconfig_for_call_method(self):
        class Sub(torch.nn.Module):
            def __init__(self):
                super().__init__()
                self.conv = torch.nn.Conv2d(1, 1, 1)

            def forward(self, x):
                x = x.transpose(2, 3)
                x = self.conv(x)
                return x.transpose(2, 3)

        class M(torch.nn.Module):
            def __init__(self):
                super().__init__()
                self.sub = Sub()
                self.conv1 = torch.nn.Conv2d(1, 1, 1)
                self.conv2 = torch.nn.Conv2d(1, 1, 1)

            def forward(self, x):
                x = self.conv1(x)
                x = self.sub(x)
                x = self.conv2(x)
                return x.transpose(2, 3)

        qconfig_dict1 = {"": default_qconfig, "module_name": [("sub", None)]}
        # since sub is configured to have qconfig None, we should dequantize the output
        # of self.conv1 and quantize the input of self.conv2
        # dequantize after conv2 should happen after transpose since
        # it is configured with default_qconfig
        # nodes in Sub module instance is not quantized
        node_list1 = [
            ns.call_function(torch.quantize_per_tensor),
            ns.call_module(nnq.Conv2d),
            ns.call_method("dequantize"),
            ns.call_method("transpose"),
            ns.call_module(nn.Conv2d),
            ns.call_method("transpose"),
            ns.call_function(torch.quantize_per_tensor),
            ns.call_module(nnq.Conv2d),
            ns.call_method("transpose"),
            ns.call_method("dequantize")
        ]

        qconfig_dict2 = {"": None, "module_name": [("sub", default_qconfig)]}
        # Only nodes in Sub module instance are quantized
        # the first transpose is not quantized because the input is not quantized
        node_list2 = [
            ns.call_module(nn.Conv2d),
            ns.call_function(torch.quantize_per_tensor),
            ns.call_method("transpose"),
            ns.call_module(nnq.Conv2d),
            ns.call_method("transpose"),
            ns.call_method("dequantize"),
            ns.call_module(nn.Conv2d),
            ns.call_method("transpose"),
        ]

        for qconfig_dict, node_list in [
                (qconfig_dict1, node_list1),
                (qconfig_dict2, node_list2)
        ]:
            m = M().eval()
            m = prepare_fx(m, qconfig_dict)
            m(torch.randn(2, 1, 3, 3))
            m = convert_fx(m)
            self.checkGraphModuleNodes(m, expected_node_list=node_list)
            # make sure it runs
            m(torch.randn(2, 1, 3, 3))

    def test_qconfig_for_call_func(self):
        class Linear(torch.nn.Module):
            def __init__(self):
                super().__init__()
                self.w = torch.ones(5, 5)
                self.b = torch.zeros(5)

            def forward(self, x):
                return torch.nn.functional.linear(x, self.w, self.b)

        class M(torch.nn.Module):
            def __init__(self):
                super().__init__()
                self.mods1 = torch.nn.Sequential(
                    Linear(),
                    Linear()
                )
                self.mods2 = Linear()

            def forward(self, x):
                x = self.mods1(x)
                x = self.mods2(x)
                return x

        model = M().eval()
        qconfig_dict = {"": default_qconfig, "module_name": [("mods2", None)]}
        m = prepare_fx(model, qconfig_dict)
        m(torch.rand(5, 5))

        m = convert_fx(m)
        node_list = [
            ns.call_function(torch.quantize_per_tensor),
            ns.call_function(torch.ops.quantized.linear),
            ns.call_function(torch.ops.quantized.linear),
            ns.call_method('dequantize'),
            ns.call_function(torch.nn.functional.linear)
        ]
        self.checkGraphModuleNodes(m, expected_node_list=node_list)
        m(torch.rand(5, 5))

    def test_preserve_attributes(self):
        class M(torch.nn.Module):
            def __init__(self):
                super().__init__()
                self.conv = torch.nn.Conv2d(1, 1, 1)

            def forward(self, x):
                return self.conv(x)

        m = M()
        m.eval()
        m.preserved_attr = 3
        prepare_custom_config_dict = {
            "preserved_attributes": ["preserved_attr"]
        }
        m = prepare_fx(m, {"": default_qconfig}, prepare_custom_config_dict)

        def assertAttrPreserved(m):
            self.assertTrue(hasattr(m, "preserved_attr"))
            self.assertTrue(m.preserved_attr, 3)

        assertAttrPreserved(m)
        convert_custom_config_dict = {
            "preserved_attributes": ["preserved_attr"]
        }
        m = convert_fx(m, convert_custom_config_dict=convert_custom_config_dict)
        assertAttrPreserved(m)

    @skipIfNoFBGEMM
    def test_qat_and_script(self):
        model = LinearModelWithSubmodule().train()
        qengine = torch.backends.quantized.engine
        qconfig_dict = {'': torch.ao.quantization.get_default_qat_qconfig(qengine)}
        model = prepare_qat_fx(model, qconfig_dict)

        # ensure scripting works
        scripted = torch.jit.script(model)
        # run one round to make sure model runs
        x = torch.randn(5, 5)
        scripted(x)
        FileCheck().check_count('FakeQuantize = prim::GetAttr[name="', 4, exactly=True) \
                   .run(scripted.graph)

        # disable fake_quant and observer
        for epoch in range(3):
            if epoch == 1:
                scripted.apply(torch.ao.quantization.disable_observer)
            if epoch == 2:
                scripted.apply(torch.ao.quantization.disable_fake_quant)

        # ensure the fake_quant and observer have been disabled.
        matches = ['.fake_quant_enabled', '.observer_enabled']
        for key, v in scripted.state_dict().items():
            if any(x in key for x in matches):
                self.assertEqual(v, torch.tensor([0], dtype=torch.int64))

        # enable them back
        scripted.apply(torch.ao.quantization.enable_fake_quant)
        scripted.apply(torch.ao.quantization.enable_observer)
        for key, v in scripted.state_dict().items():
            if any(x in key for x in matches):
                self.assertEqual(v, torch.tensor([1], dtype=torch.int64))

    @skipIfNoFBGEMM
    def test_save_observer_state_dict(self):
        orig = LinearModelWithSubmodule().eval()
        model = orig
        qconfig_dict = {'': torch.ao.quantization.get_default_qconfig('fbgemm')}
        model = prepare_fx(model, qconfig_dict)

        # run it through input
        x = torch.randn(5, 5)
        model(x)

        quant = convert_fx(model)

        # save state_dict of model
        obs_dict = torch.ao.quantization.get_observer_state_dict(model)
        b = io.BytesIO()
        torch.save(obs_dict, b)
        b.seek(0)

        # Load the stats into new model
        model_2 = orig
        model_2 = prepare_fx(model_2, qconfig_dict)

        loaded_dict = torch.load(b)
        torch.ao.quantization.load_observer_state_dict(model_2, loaded_dict)

        quant_2 = convert_fx(model_2)

        # Verify that loaded state dict produces same results.
        self.assertEqual(quant(x), quant_2(x))

    @skipIfNoFBGEMM
    def test_custom_module_class(self):
        class CustomModule(torch.nn.Module):
            def __init__(self):
                super().__init__()
                self.linear = torch.nn.Linear(3, 3)

            def forward(self, x):
                return self.linear(x)

        class ObservedCustomModule(torch.nn.Module):
            def __init__(self, linear):
                super().__init__()
                self.linear = linear

            def forward(self, x):
                return self.linear(x)

            @classmethod
            def from_float(cls, float_module):
                assert hasattr(float_module, 'qconfig')
                observed = cls(float_module.linear)
                observed.qconfig = float_module.qconfig
                return observed

        class StaticQuantCustomModule(torch.nn.Module):
            def __init__(self, linear):
                super().__init__()
                self.linear = linear

            def forward(self, x):
                return self.linear(x)

            @classmethod
            def from_observed(cls, observed_module):
                assert hasattr(observed_module, 'qconfig')
                assert hasattr(observed_module, 'activation_post_process')
                observed_module.linear.activation_post_process = \
                    observed_module.activation_post_process
                quantized = cls(nnq.Linear.from_float(observed_module.linear))
                return quantized

        class DynamicQuantCustomModule(torch.nn.Module):
            def __init__(self, linear):
                super().__init__()
                self.linear = linear

            def forward(self, x):
                return self.linear(x)

            @classmethod
            def from_observed(cls, observed_module):
                assert hasattr(observed_module, 'qconfig')
                quantized = cls(nnqd.Linear.from_float(observed_module.linear))
                return quantized

        class M(torch.nn.Module):
            def __init__(self):
                super().__init__()
                self.linear = torch.nn.Linear(3, 3)
                self.custom = CustomModule()

            def forward(self, x):
                x = self.linear(x)
                x = self.custom(x)
                return x

        class RefM(torch.nn.Module):
            def __init__(self):
                super().__init__()
                self.linear1 = torch.nn.Linear(3, 3)
                self.linear2 = torch.nn.Linear(3, 3)

            def forward(self, x):
                x = self.linear1(x)
                x = self.linear2(x)
                return x

        data = torch.randn(3, 3)
        # instantiate M and RefM and align the parameters
        original_m = M().eval()
        original_ref_m = RefM().eval()
        original_ref_m.linear1.weight = torch.nn.Parameter(original_m.linear.weight.detach())
        original_ref_m.linear1.bias = torch.nn.Parameter(original_m.linear.bias.detach())
        original_ref_m.linear2.weight = torch.nn.Parameter(original_m.custom.linear.weight.detach())
        original_ref_m.linear2.bias = torch.nn.Parameter(original_m.custom.linear.bias.detach())

        test_configs = {
            "static": (default_qconfig, StaticQuantCustomModule, 3),
            "dynamic": (default_dynamic_qconfig, DynamicQuantCustomModule, 0)
        }

        for quant_type in [QuantType.STATIC, QuantType.DYNAMIC]:
            key = quant_type_to_str(quant_type)
            qconfig, quantized_module_class, num_observers = test_configs[key]
            qconfig_dict = {"": qconfig}
            if key == "static":
                prepare_custom_config_dict = {
                    "float_to_observed_custom_module_class": {
                        "static": {
                            CustomModule: ObservedCustomModule
                        }
                    }
                }
                convert_custom_config_dict = {
                    "observed_to_quantized_custom_module_class": {
                        "static": {
                            ObservedCustomModule: quantized_module_class
                        }
                    }
                }
            else:
                prepare_custom_config_dict = {
                    "non_traceable_module_class": [
                        CustomModule
                    ]
                }
                convert_custom_config_dict = {
                    "observed_to_quantized_custom_module_class": {
                        "dynamic": {
                            CustomModule: quantized_module_class
                        }
                    }
                }

            # check prepared model
            m = prepare_fx(
                original_m,
                qconfig_dict,
                prepare_custom_config_dict=prepare_custom_config_dict)
            # calibration
            m(data)
            # all activation observers are inserted in the top level module
            count_check = {
                ns.call_module(torch.ao.quantization.MinMaxObserver): num_observers
            }
            self.checkGraphModuleNodes(m, expected_node_occurrence=count_check)

            # check converted/quantized model
            m = convert_fx(
                m,
                convert_custom_config_dict=convert_custom_config_dict)
            if quant_type == QuantType.STATIC:
                count_check = {
                    ns.call_function(torch.quantize_per_tensor) : 1,
                    ns.call_module(nnq.Linear) : 1,
                    ns.call_method('dequantize') : 1,
                }
                self.checkGraphModuleNodes(m, expected_node_occurrence=count_check)
            self.assertEqual(type(m.custom), quantized_module_class)
            res = m(data)

            # quantize the reference model
            ref_m = prepare_fx(original_ref_m, qconfig_dict)
            ref_m(data)
            ref_m = convert_fx(ref_m)
            ref_res = ref_m(data)
            self.assertEqual(res, ref_res)

    @skipIfNoFBGEMM
    def test_non_traceable_module(self):
        class NonTraceable(torch.nn.Module):
            def __init__(self):
                super().__init__()

            def forward(self, x):
                for k in x.keys():
                    print(x[k])
                return x

        class NonTraceable2(torch.nn.Module):
            def __init__(self):
                super().__init__()

            def forward(self, x):
                # data dependent control flow is not traceable
                for i in x:
                    print(i)
                return x

        class M(torch.nn.Module):
            def __init__(self):
                super().__init__()
                self.m1 = NonTraceable()
                self.m2 = NonTraceable2()

            def forward(self, x):
                x = self.m1(x)
                x = self.m2(x)
                return x

        m = M().eval()
        qconfig_dict = {"": default_qconfig}
        prepare_custom_config_dict = {
            "non_traceable_module_name": [
                "m1"
            ],
            "non_traceable_module_class": [
                NonTraceable2
            ]
        }
        m = prepare_fx(
            m, qconfig_dict,
            prepare_custom_config_dict=prepare_custom_config_dict)

        node_occurrence = {
            ns.call_module(NonTraceable) : 1,
            ns.call_module(NonTraceable2) : 1,
        }
        # make sure these modules are not traced
        self.checkGraphModuleNodes(m, expected_node_occurrence=node_occurrence)

    def test_prepared_model_deepcopy(self):
        """Ensures that copy.deepcopy works correctly on a prepared model.
        """
        class M(torch.nn.Module):
            def __init__(self):
                super().__init__()
                self.conv = torch.nn.Conv2d(1, 1, 1)
                self._foobar = 'foobar'
                self.foobar2 = 'foobar2'

            def forward(self, x):
                x = self.conv(x)
                return x

        m = M()
        m.eval()
        qconfig_dict = {'': torch.ao.quantization.default_qconfig}
        prepared = prepare_fx(m, qconfig_dict)
        # calibrate
        prepared(torch.randn(4, 1, 4, 4))
        # copy
        prepared_copy = copy.deepcopy(prepared)
        # quantize, should run with no errors
        quantized = convert_fx(prepared_copy)

    def test_dequantize(self):
        r""" Test to make sure dequantize node are placed before
        non-quantizable node
        """
        class M(torch.nn.Module):
            def __init__(self):
                super().__init__()
                self.conv = torch.nn.Conv2d(1, 1, 1)
                self.act = torch.nn.GELU()

            def forward(self, x):
                x = self.conv(x)
                return self.act(x)

        data = torch.rand(5, 1, 3, 3, dtype=torch.float)
        for quant_type in self.static_quant_types:
            node_list = [
                ns.call_module(nnq.Conv2d),
                ns.call_method("dequantize"),
                ns.call_module(nn.GELU),
            ]
            self.checkGraphModeFxOp(
                M().eval(), (data,), quant_type, expected_node_list=node_list)

    def test_sequential(self):
        class M(torch.nn.Module):
            def __init__(self):
                super().__init__()
                self.convs = torch.nn.Sequential(
                    torch.nn.Conv2d(1, 1, 1),
                    torch.nn.Conv2d(1, 1, 1)
                )

            def forward(self, x):
                x = self.convs(x)
                return x

        data = torch.rand(5, 1, 3, 3, dtype=torch.float)
        for quant_type in self.static_quant_types:
            node_list = [
                ns.call_module(nnq.Conv2d),
                ns.call_module(nnq.Conv2d),
            ]
            self.checkGraphModeFxOp(
                M().eval(), (data,), quant_type, expected_node_list=node_list)

    def _test_quantized_inputs_outputs(
            self, prepare_custom_config_dict, prepare_count_check,
            convert_count_check):
        """
        Test the option to have inputs and outputs of the graph quantized
        """
        class M(torch.nn.Module):
            def __init__(self):
                super().__init__()
                self.conv1 = torch.nn.Conv2d(1, 1, 1)
                self.conv2 = torch.nn.Conv2d(1, 1, 1)

            def forward(self, x):
                x = self.conv1(x)
                x = self.conv2(x)
                return x

        # quantized input, quantized output
        m = M()
        qconfig_dict = {'': torch.ao.quantization.default_qconfig}
        m.eval()
        mp = torch.ao.quantization.quantize_fx.prepare_fx(
            m, qconfig_dict,
            prepare_custom_config_dict=prepare_custom_config_dict)
        self.checkGraphModuleNodes(mp, expected_node_occurrence=prepare_count_check)
        mp(torch.randn(1, 1, 4, 4))
        mq = torch.ao.quantization.quantize_fx.convert_fx(mp)
        self.checkGraphModuleNodes(mq, expected_node_occurrence=convert_count_check)

    def test_quantized_input_quantized_output(self):
        prepare_custom_config_dict = {
            'input_quantized_idxs': [0], 'output_quantized_idxs': [0]}
        prepare_count_check = {
            ns.call_module(torch.ao.quantization.MinMaxObserver): 2,
        }
        convert_count_check = {
            ns.call_function(torch.quantize_per_tensor): 0,
            ns.call_method('dequantize'): 0,
        }
        self._test_quantized_inputs_outputs(
            prepare_custom_config_dict, prepare_count_check, convert_count_check)

    def test_fp32_input_quantized_output(self):
        prepare_custom_config_dict = {
            'output_quantized_idxs': [0]}
        prepare_count_check = {
            ns.call_module(torch.ao.quantization.MinMaxObserver): 3,
        }
        convert_count_check = {
            ns.call_function(torch.quantize_per_tensor): 1,
            ns.call_method('dequantize'): 0,
        }
        self._test_quantized_inputs_outputs(
            prepare_custom_config_dict, prepare_count_check, convert_count_check)

    def test_quantized_input_fp32_output(self):
        prepare_custom_config_dict = {
            'input_quantized_idxs': [0]}
        prepare_count_check = {
            ns.call_module(torch.ao.quantization.MinMaxObserver): 2,
        }
        convert_count_check = {
            ns.call_function(torch.quantize_per_tensor): 0,
            ns.call_method('dequantize'): 1,
        }
        self._test_quantized_inputs_outputs(
            prepare_custom_config_dict, prepare_count_check, convert_count_check)

    def test_fp32_input_fp32_output(self):
        prepare_custom_config_dict = {}
        prepare_count_check = {
            ns.call_module(torch.ao.quantization.MinMaxObserver): 3,
        }
        convert_count_check = {
            ns.call_function(torch.quantize_per_tensor): 1,
            ns.call_method('dequantize'): 1,
        }
        self._test_quantized_inputs_outputs(
            prepare_custom_config_dict, prepare_count_check, convert_count_check)

    @skipIfNoFBGEMM
    def test_convtranspose_per_channel_fails_early(self):
        r"""
        Verifies that attempting to quantize a ConvTranspose module with per-Channel
        weight observers fails in the prepare step, as opposed to the convert step.
        """
        m = torch.nn.Sequential(torch.nn.ConvTranspose2d(1, 1, 1))
        m.eval()
        qconfig_dict = {'': torch.ao.quantization.get_default_qconfig('fbgemm')}
        with self.assertRaises(AssertionError) as context:
            mp = prepare_fx(m, qconfig_dict)
        self.assertTrue(
            str(context.exception) ==
            'Per channel weight observer is not supported yet for ConvTranspose{n}d.')

    @skipIfNoFBGEMM
    def test_qparams_buffers(self):
        class Linear(torch.nn.Module):
            def __init__(self):
                super().__init__()
                self.w = torch.ones(5, 5)
                self.b = torch.zeros(5)

            def forward(self, x):
                return torch.nn.functional.linear(x, self.w, self.b)

        class M(torch.nn.Module):
            def __init__(self):
                super().__init__()
                self.mods1 = torch.nn.Sequential(
                    Linear(),
                    Linear()
                )
                self.mods2 = Linear()

            def forward(self, x):
                x = self.mods1(x)
                x = self.mods2(x)
                return x

        model = M().eval()
        qconfig_dict = {"": default_qconfig}
        m = prepare_fx(model, qconfig_dict)
        m(torch.rand(5, 5))
        m = convert_fx(m)
        keys = m.state_dict().keys()
        quant_scale_count = quant_zero_point = scale_count = zero_point_count = 0
        for k in keys:
            if 'input_scale' in k:
                quant_scale_count = quant_scale_count + 1
            elif 'input_zero_point' in k:
                quant_zero_point = quant_zero_point + 1
            elif 'scale' in k:
                scale_count = scale_count + 1
            elif 'zero_point' in k:
                zero_point_count = zero_point_count + 1

        # Expect each quantized linear op to have a scale and zero point
        self.assertTrue(scale_count == 3, "Expect each quantized linear op to have a scale in state_dict")
        self.assertTrue(zero_point_count == 3, "Expect each quantized linear op to have a zero_point in state_dict")
        # ensure it runs
        m(torch.rand(5, 5))
        # ensure it is scriptable
        scripted = torch.jit.script(m)
        scripted_keys = scripted.state_dict().keys()
        scripted.mods1_0_packed_weight_0 = m.state_dict()["mods1_0_packed_weight_0"]
        non_packed_weight_keys = [key for key in keys if "_packed_weight" not in key]
        self.assertTrue(
            set(scripted_keys) == set(non_packed_weight_keys),
            "Expected the scripted model to preserve the state_dict for non-packed weight attributes")
        for attr_name in [
                "mods1_0_input_scale_0", "mods1_0_input_zero_point_0",
                "mods1_0_scale_0", "mods1_0_zero_point_0",
                "mods1_1_scale_0", "mods1_1_zero_point_0",
                "mods2_scale_0", "mods2_zero_point_0"]:
            self.assertTrue(hasattr(m, attr_name))

    @skipIfNoFBGEMM
    def test_packed_weight_fused_op(self):
        class Linear(torch.nn.Module):
            def __init__(self):
                super().__init__()
                self.w = torch.ones(5, 5)
                self.b = torch.zeros(5)

            def forward(self, x):
                return F.linear(x, self.w, self.b)

        class M(torch.nn.Module):
            def __init__(self):
                super().__init__()
                self.mods1 = torch.nn.Sequential(
                    Linear(),
                    Linear()
                )
                self.mods2 = Linear()
                self.relu = F.relu

            def forward(self, x):
                x = self.mods1(x)
                x = self.mods2(x)
                x = self.relu(x)
                return x

        model = M().eval()
        qconfig_dict = {"": default_qconfig}
        m = prepare_fx(model, qconfig_dict)
        m(torch.rand(5, 5))
        m = convert_fx(m)
        assert hasattr(m, "mods1_0_packed_weight_0")
        assert hasattr(m, "mods1_1_packed_weight_0")
        assert hasattr(m, "mods2_packed_weight_0")

    def test_mul_add_fp16_config(self):
        class Linear(torch.nn.Module):
            def __init__(self):
                super().__init__()
                self.w = torch.ones(5, 5)
                self.b = torch.zeros(5)

            def forward(self, x):
                return torch.nn.functional.linear(x, self.w, self.b)

        class M(torch.nn.Module):
            def __init__(self):
                super().__init__()
                self.mods1 = torch.nn.Sequential(
                    Linear(),
                    Linear()
                )
                self.mods2 = Linear()

            def forward(self, x):
                x = x * 5
                x = x + 5
                x = self.mods1(x)
                x = self.mods2(x)
                return x
        model = M().eval()
        qconfig_dict = {"": float16_dynamic_qconfig}
        m = prepare_fx(model, qconfig_dict)
        m = convert_fx(m)
        # make sure it runs
        m(torch.randn(5, 5))

    def test_getattr_with_nontensor_result(self):
        """
        Verifies that binary ops get quantized correctly if some
        of the args are nodes but not Tensors, such as an `x.ndim`
        pattern.
        """
        class M1(torch.nn.Module):
            def __init__(self):
                super().__init__()

            def forward(self, x):
                dims = x.ndim
                dims_sub = dims - 1
                dims_sub2 = dims_sub - 1
                x = torch.add(x, dims_sub2)
                return x

        class M2(torch.nn.Module):
            def __init__(self):
                super().__init__()

            def forward(self, x):
                dims = x.ndim
                dims_sub = dims - 2
                mul = [1] * dims_sub
                dims_list = [-1, x.size(1)] + mul
                x = x.view(dims_list)
                return x

        class M3(torch.nn.Module):
            def forward(self, x):
                shape = x.shape
                x = x.view(shape)
                return x

        for cls in (M1, M2, M3):
            m = cls().eval()
            m(torch.rand(4, 4, 4, 4))
            qconfig_dict = {'': torch.ao.quantization.default_qconfig}
            mp = prepare_fx(m, qconfig_dict)
            mp(torch.rand(4, 4, 4, 4))
            mc = convert_fx(mp)

    def test_assert_on_size_after_quant_layer(self):
        """
        Verifies that calculating a size of a quantized tensor works
        correctly in quantization passes.
        """
        class M(torch.nn.Module):
            def __init__(self):
                super().__init__()
                self.conv1 = nn.Conv2d(1, 1, 1)

            def forward(self, x):
                x = self.conv1(x)
                torch._assert(x.size(1) == 1, 'foobar')
                return x

        m = M().eval()
        m(torch.rand(4, 1, 4, 4))
        qconfig_dict = {'': torch.ao.quantization.default_qconfig}
        mp = prepare_fx(m, qconfig_dict)
        mp(torch.rand(4, 1, 4, 4))
        mc = convert_fx(mp)
        mc(torch.rand(4, 1, 4, 4))

    def test_fp32_sum(self):
        """
        Verifies that fp32 sum works correctly if it's before or after
        quantized layers.
        """
        class M1(torch.nn.Module):
            def __init__(self):
                super().__init__()
                self.conv1 = nn.Conv2d(1, 1, 1)

            def forward(self, x):
                x = self.conv1(x)
                x = torch.stack([x])
                x = torch.sum(x)
                return x

        class M2(torch.nn.Module):
            def __init__(self):
                super().__init__()
                self.conv1 = nn.Conv2d(1, 1, 1)
                self.conv2 = nn.Conv2d(1, 1, 1)

            def forward(self, x):
                x = self.conv1(x)
                x1 = torch.stack([x])
                x1 = torch.sum(x1, dim=0)
                x2 = self.conv2(x1)
                return x2

        for cls in (M1, M2):
            m = cls().eval()
            m(torch.rand(4, 1, 4, 4))
            qconfig_dict = {'': torch.ao.quantization.default_qconfig}
            mp = prepare_fx(m, qconfig_dict)
            mp(torch.rand(4, 1, 4, 4))
            mc = convert_fx(mp)
            mc(torch.rand(4, 1, 4, 4))

    def test_fusion_pattern_unquantized(self):
        """
        Ensure that leaving a possible fusion pattern of multiple nodes
        unquantized runs through the APIs without errors.
        """
        class Child(torch.nn.Module):
            def __init__(self):
                super().__init__()
                self.relu = nn.ReLU()

            def forward(self, x):
                x = torch.add(x, 1.0)
                x = torch.nn.functional.relu(x)
                return x

        class Parent(torch.nn.Module):
            def __init__(self):
                super().__init__()
                self.child = Child()
                self.conv = nn.Conv2d(1, 1, 1)

            def forward(self, x):
                x = self.child(x)
                x = self.conv(x)
                return x

        m = Parent().eval()
        qconfig_dict = {
            '': torch.ao.quantization.default_qconfig,
            'module_name': [
                ('child', None),
            ],
        }
        mp = prepare_fx(m, qconfig_dict)
        mp(torch.rand(1, 1, 1, 1))
        mc = convert_fx(mp)

    def test_state_dict(self):
        """ Make sure packed params appear in state_dict
        """

        # test linear packed weight
        class M1(torch.nn.Module):
            def __init__(self):
                super().__init__()
                self.w = torch.rand(4, 30)
                self.b = torch.rand(4)

            def forward(self, x):
                return F.linear(x, self.w, self.b)

        m = M1().eval()
        qconfig_dict = {"": default_qconfig}
        m = prepare_fx(m, qconfig_dict)
        m = convert_fx(m)
        state_dict = m.state_dict()
        self.assertTrue("_packed_weight_0" in state_dict)

        # test conv packed weight
        class M2(torch.nn.Module):
            def __init__(self):
                super().__init__()
                self.w = torch.rand(3, 3, 3, 3)
                self.b = torch.rand(3)
                self.stride = (1, 1)
                self.padding = (0, 0)
                self.dilation = (1, 1)
                self.groups = 1

            def forward(self, x):
                return F.conv2d(x, self.w, self.b, self.stride, self.padding, self.dilation, self.groups)

        m = M2().eval()
        qconfig_dict = {"": default_qconfig}
        m = prepare_fx(m, qconfig_dict)
        m = convert_fx(m)
        state_dict = m.state_dict()
        self.assertTrue("_packed_weight_0" in state_dict)

        # test load
        ref_weight, ref_bias = torch.ops.quantized.conv2d_unpack(state_dict["_packed_weight_0"])
        data = torch.rand(1, 3, 5, 5)
        ref_res = m(data)
        m = M2().eval()
        m = prepare_fx(m, qconfig_dict)
        m = convert_fx(m)
        res = m(data)
        weight, bias = m._packed_weight_0.unpack()
        # check that random model weight/bias does not match ref weight/bias
        self.assertNotEqual(weight, ref_weight)
        self.assertNotEqual(bias, ref_bias)
        self.assertNotEqual(res, ref_res)
        m.load_state_dict(state_dict)

        def checkModel(m, data, ref_weight, ref_bias, ref_res):
            res = m(data)
            weight, bias = m._packed_weight_0.unpack()
            # check that weight/bias matches after load the state_dict
            self.assertEqual(weight, ref_weight)
            self.assertEqual(bias, ref_bias)
            self.assertEqual(res, ref_res)

        checkModel(m, data, ref_weight, ref_bias, ref_res)

        # Test save to disk and load back
        m = M2().eval()
        m = prepare_fx(m, qconfig_dict)
        m = convert_fx(m)
        m.load_state_dict(state_dict)
        with TemporaryFileName() as fname:
            torch.save(m.state_dict(), fname)
            m.load_state_dict(torch.load(fname))

        checkModel(m, data, ref_weight, ref_bias, ref_res)

    def test_preserve_qconfig(self):
        """
        Test to make sure the temporary config option to preserve qconfig attributes
        in the model works
        """
        class Linear(torch.nn.Module):
            def __init__(self):
                super().__init__()
                self.w = torch.ones(5, 5)
                self.b = torch.zeros(5)

            def forward(self, x):
                return torch.nn.functional.linear(x, self.w, self.b)

        class M(torch.nn.Module):
            def __init__(self):
                super().__init__()
                self.mods1 = torch.nn.Sequential(
                    Linear(),
                    Linear()
                )
                self.mods2 = torch.nn.Sigmoid()

            def forward(self, x):
                x = self.mods1(x)
                x = self.mods2(x)
                return x

        model = M().eval()
        qconfig_dict = {
            "object_type": [
                (torch.nn.functional.linear, float16_dynamic_qconfig),
            ],
        }
        m = prepare_fx(model, qconfig_dict)
        m(torch.rand(5, 5))
        m = convert_fx(m, _remove_qconfig=False)

        self.assertTrue(hasattr(m.mods2, 'qconfig'))

    def test_not_used(self):
        """ Test quantizing a not used value"""

        class M(torch.nn.Module):
            def __init__(self):
                super().__init__()

            def forward(self, x):
                x = x + x
                x.sigmoid_()
                return x

        m = M().eval()
        qconfig_dict = {"": float16_static_qconfig}
        # make sure quantization runs
        m = prepare_fx(m, qconfig_dict)
        m = convert_fx(m)

    def test_qparams_fqn(self):
        """ Test that the FQN of input_scale/zero_point is set
        to that of first linear use. """
        class Linear(torch.nn.Module):
            def __init__(self):
                super().__init__()
                self.w = torch.ones(5, 5)
                self.b = torch.zeros(5)

            def forward(self, x):
                return torch.nn.functional.linear(x, self.w, self.b)

        class M(torch.nn.Module):
            def __init__(self):
                super().__init__()
                self.mods1 = torch.nn.Sequential(
                    Linear(),
                    Linear()
                )

            def forward(self, x):
                x = torch.cat((x,), 1)
                tmp = x.size()
                x = self.mods1(x)
                y = x * tmp[0]
                return y

        model = M().eval()
        qconfig_dict = {
            "": None,
            "object_type": [
                (torch.nn.functional.linear, default_qconfig),
                (torch.nn.functional.relu, default_qconfig),
            ],
        }
        m = prepare_fx(model, qconfig_dict)
        m(torch.rand(5, 5))
        m = convert_fx(m)
        keys = m.state_dict().keys()
        m(torch.randn(5, 5))
        for attr_name in [
                "mods1_0_input_scale_0", "mods1_0_input_zero_point_0",
                "mods1_0_scale_0", "mods1_0_zero_point_0",
                "mods1_1_scale_0", "mods1_1_zero_point_0"]:
            self.assertTrue(hasattr(m, attr_name))

    def test_no_obs_between_unmatched_node_and_copy_node(self):
        """
        Verifies that an observer is not inserted between an unmatched
        node and a node matched to CopyNodeQuantizeHandler.  This is done
        because observers require activations to be Tensors, and there is
        no guarantee that an output of an unmatched node is a Tensor.
        """

        class M(nn.Module):
            def __init__(self):
                super().__init__()
                self.relu = nn.ReLU()

            def forward(self, x):
                x = _user_func_with_complex_return_type(x)
                x1 = x[0] + 1
                return x1, x[1]

        m = M().eval()

        qconfig_dict = {'': torch.ao.quantization.default_qconfig}
        mp = prepare_fx(m, qconfig_dict)
        # if an observer is inserted after _user_func_with_complex_return_type,
        # the following call will fail
        mp(torch.randn(4, 4, 4, 4))
        mc = convert_fx(mp)
        mc(torch.randn(4, 4, 4, 4))

    def test_fold_quant_dequant(self):
        """ Test that the sequence of quant-dequant nodes in the
            graph, get folded and we erase the extra dequant nodes.
        """
        class M(torch.nn.Module):
            def __init__(self):
                super().__init__()
                self.w = torch.ones(5, 5)
                self.b = torch.zeros(5)

            def forward(self, x):
                x = torch.cat((x,), 1)
                tmp = x.size()
                x = torch.nn.functional.linear(x, self.w, self.b)
                y = x * tmp[0]
                return y

        model = M().eval()
        qconfig_dict = {
            "": None,
            "object_type": [
                (torch.nn.functional.linear, default_qconfig),
            ],
        }
        m = prepare_fx(model, qconfig_dict)
        m(torch.rand(5, 5))
        m = convert_fx(m)
        keys = m.state_dict().keys()
        m(torch.randn(5, 5))
        dequant = 0
        quant = 0
        for n in m.graph.nodes:
            if n.op == "call_method" and n.target == "dequantize":
                dequant = dequant + 1
            if n.op == "call_function" and n.target == torch.quantize_per_tensor:
                quant = quant + 1
        self.assertEqual(dequant, 1)
        self.assertEqual(quant, 1)

    def test_quant_output_always_observed(self):
        """
        If the output is hardcoded to be quantized, ensure that
        there is always an observer, even if the last non-output node is not
        quantizeable.
        """
        qconfig_dict = {'': torch.ao.quantization.get_default_qat_qconfig('fbgemm')}
        prepare_custom_config_dict = {'output_quantized_idxs': [0]}
        data = (torch.randn(4, 1, 4, 4),)

        # non-quantizeable node, quantized output
        class M1(torch.nn.Module):
            def __init__(self):
                super().__init__()
                self.identity = torch.nn.Identity()

            def forward(self, x):
                x = self.identity(x)
                return x

        m1 = M1()
        self.checkGraphModeFxOp(
            m1, data, QuantType.QAT,
            prepare_expected_node_occurrence={
                ns.call_module(torch.ao.quantization.FusedMovingAvgObsFakeQuantize): 2,
            },
            expected_node_occurrence={
                ns.call_function(torch.quantize_per_tensor): 1,
            },
            prepare_custom_config_dict=prepare_custom_config_dict)

        # quantizeable node, quantized output
        class M2(torch.nn.Module):
            def __init__(self):
                super().__init__()
                self.conv = torch.nn.Conv2d(1, 1, 1)

            def forward(self, x):
                x = self.conv(x)
                return x

        m2 = M2()
        self.checkGraphModeFxOp(
            m2, data, QuantType.QAT,
            prepare_expected_node_occurrence={
                # one for weights, one for activations
                ns.call_module(torch.ao.quantization.FusedMovingAvgObsFakeQuantize): 2,
            },
            expected_node_occurrence={
                ns.call_function(torch.quantize_per_tensor): 1,
            },
            prepare_custom_config_dict=prepare_custom_config_dict)

        # quantizeable node, quantized dictionary output
        class M3(torch.nn.Module):
            def __init__(self):
                super().__init__()
                self.conv = torch.nn.Conv2d(1, 1, 1)

            def forward(self, x):
                x = self.conv(x)
                return {"output": x}

        m3 = M3()
        self.checkGraphModeFxOp(
            m3, data, QuantType.QAT,
            prepare_expected_node_occurrence={
                # one for weights, one for activations
                ns.call_module(torch.ao.quantization.FusedMovingAvgObsFakeQuantize): 2,
            },
            expected_node_occurrence={
                ns.call_function(torch.quantize_per_tensor): 1,
            },
            prepare_custom_config_dict=prepare_custom_config_dict)

    def test_deepcopy_preserve_attributes(self):
        class M(torch.nn.Module):
            def __init__(self):
                super().__init__()
                self.attr = 3

            def forward(self, x):
                return x

        m = M().eval()
        m = prepare_fx(m, {"": default_qconfig}, prepare_custom_config_dict={"preserved_attributes": ["attr"]})
        self.assertTrue(hasattr(m, "attr"))
        m2 = copy.deepcopy(m)
        self.assertTrue(hasattr(m2, "attr"))
        m = convert_fx(m, convert_custom_config_dict={"preserved_attributes": ["attr"]})
        self.assertTrue(hasattr(m, "attr"))
        m2 = copy.deepcopy(m)
        self.assertTrue(hasattr(m2, "attr"))

    def test_output_lists_and_dicts(self):
        """Verify that specifying complicated output types does not crash.
        """
        class M(torch.nn.Module):
            def __init__(self):
                super().__init__()
                self.conv = nn.Conv2d(1, 1, 1)

            def forward(self, x):
                x = self.conv(x)
                return {'foo': [x]}, [{'foo': [[x]]}]

        m = M().eval()
        qconfig_dict = {'': torch.ao.quantization.default_qconfig}
        mp = prepare_fx(m, qconfig_dict)
        mc = convert_fx(mp)

    def test_shape_followed_by_quantized_op(self):
        """ Make sure that shape does not dequantize
        the Tensor before the next operator
        """
        class M(torch.nn.Module):
            def __init__(self):
                super().__init__()
                self.conv1 = torch.nn.Conv2d(2, 2, 2)
                self.conv2 = torch.nn.Conv2d(2, 2, 2)

            def forward(self, x):
                x = self.conv1(x)
                s = x.shape
                torch._assert(s == x.shape, "")
                x = self.conv2(x)
                return x

        # make sure quantization runs
        m = M().eval()
        m = prepare_fx(m, {"": default_qconfig})
        m = convert_fx(m)
        m(torch.randn(2, 2, 4, 4))
        node_occurrence = {
            ns.call_function(torch.quantize_per_tensor): 1,
            ns.call_method("dequantize"): 1
        }
        self.checkGraphModuleNodes(m, expected_node_occurrence=node_occurrence)

    def test_trace_quantize_per_tensor(self):
        class M(torch.nn.Module):
            def __init__(self):
                super().__init__()
                self.conv = torch.nn.Conv2d(1, 1, 1)

            def forward(self, x):
                x = self.conv(x)
                return x

        m = M().eval()
        m = prepare_fx(m, {"": default_qconfig})
        m = convert_fx(m)
        # Make sure this runs without error
        m = torch.fx.Transformer(m).transform()

    def test_copy_node_has_shared_actpp_instance(self):
        """ Test the output of CopyNode to have the same
        observer/fake_quant instance as the input
        """

        class M(torch.nn.Module):
            def __init__(self):
                super().__init__()
                self.avgpool2d = torch.nn.AvgPool2d(kernel_size=3)

            def forward(self, x):
                x = self.avgpool2d(x)
                return x

        for quant_type in self.static_quant_types:
            m = M()
            # Checks that we have an observer for both input and output
            occurrence_map = {
                QuantType.STATIC: {
                    ns.call_module(torch.ao.quantization.MinMaxObserver): 2
                },
                QuantType.QAT: {
                    ns.call_module(torch.ao.quantization.FakeQuantize): 2
                }
            }
            if quant_type == QuantType.QAT:
                m.train()
                prepare = prepare_qat_fx
                qconfig = default_qat_qconfig
                actpp_module_class = torch.ao.quantization.FakeQuantize
            else:
                m.eval()
                prepare = prepare_fx
                qconfig = default_qconfig
                actpp_module_class = torch.ao.quantization.MinMaxObserver

            m = prepare(m, {"": qconfig})
            # check that there is a duplicated observer instance
            actpp_module_count = 0
            for name, module in m.named_modules(remove_duplicate=False):
                if isinstance(module, actpp_module_class):
                    actpp_module_count += 1
            self.assertEqual(actpp_module_count, 2)

            actpp_module_count = 0
            for name, module in m.named_modules():
                if isinstance(module, actpp_module_class):
                    actpp_module_count += 1
            self.assertEqual(actpp_module_count, 1)

            m_copy = copy.deepcopy(m)
            m = convert_fx(m)
            m_reference = convert_fx(m_copy, is_reference=True)

            # checks for non-reference quantized model
            node_occurrence = {
                ns.call_function(torch.quantize_per_tensor): 1,
                ns.call_method("dequantize"): 1
            }
            node_list = [
                ns.call_function(torch.quantize_per_tensor),
                ns.call_module(torch.nn.AvgPool2d),
                ns.call_method("dequantize"),
            ]
            self.checkGraphModuleNodes(m, expected_node_occurrence=node_occurrence, expected_node_list=node_list)

            # checks for reference quantized model, for copy nodes we'll have
            # dequant - copy_node - quant patterns which will be fused later
            # in the backend lowering step
            node_occurrence = {
                ns.call_function(torch.quantize_per_tensor): 2,
                ns.call_method("dequantize"): 2
            }
            node_list = [
                ns.call_function(torch.quantize_per_tensor),
                ns.call_method("dequantize"),
                ns.call_module(torch.nn.AvgPool2d),
                ns.call_function(torch.quantize_per_tensor),
                ns.call_method("dequantize"),
            ]
            self.checkGraphModuleNodes(m_reference, expected_node_occurrence=node_occurrence, expected_node_list=node_list)

    def test_linear_qint8_activation(self):
        """Test support for qint8 activation in reference pattern
        """
        class M(torch.nn.Module):
            def __init__(self):
                super().__init__()
                self.conv = torch.nn.Conv2d(1, 2, 2, 2)
                self.linear = torch.nn.Linear(8, 5)

            def forward(self, x):
                x = self.conv(x)
                x = torch.flatten(x, 1)
                x = self.linear(x)
                return x

        m = M().eval()
        m = prepare_fx(m, {"": torch.ao.quantization.QConfig(
            activation=torch.ao.quantization.HistogramObserver.with_args(
                qscheme=torch.per_tensor_symmetric, dtype=torch.qint8
            ), weight=torch.ao.quantization.default_per_channel_weight_observer)})
        m = convert_fx(m, is_reference=True)
        m(torch.rand(2, 1, 5, 5))

    def test_preserve_tuple(self):
        """ Test tuple input type is preserved
        """
        from typing import List

        class LSTM(nn.Module):
            def __init__(self):
                super().__init__()
                self.lstm = nn.LSTM(50, 50, 1)

            def forward(self, inputs: torch.Tensor, state: List[torch.Tensor]):
                h = state[0]
                c = state[1]
                return self.lstm(inputs, (h, c))

        m = LSTM().eval()
        m = prepare_fx(m, {"": default_qconfig})
        # make sure the arg[1] of lstm module is a tuple
        for n in m.graph.nodes:
            if n.target == "lstm":
                self.assertEqual(type(n.args[1]), tuple)

    def test_relu_lowering(self):
        class M(torch.nn.Module):
            def forward(self, x):
                return torch.nn.functional.relu(x)

        m = M().eval()
        m = prepare_fx(m, {"": default_qconfig})
        m_copy = copy.deepcopy(m)
        m = convert_fx(m)
        m_ref = convert_fx(m_copy, is_reference=True)
        node_occurrence = {
            ns.call_function(torch.quantize_per_tensor): 1,
            ns.call_method("dequantize"): 1
        }
        node_occurrence_ref = {
            ns.call_function(torch.quantize_per_tensor): 2,
            ns.call_method("dequantize"): 2
        }

        self.checkGraphModuleNodes(m, expected_node_occurrence=node_occurrence)
        self.checkGraphModuleNodes(m_ref, expected_node_occurrence=node_occurrence_ref)

    @skipIfNoFBGEMM
    def test_dynamic_with_fusion(self):
        """
        Tests that dynamic quantization APIs work with Linear + Relu fusion
        """
        class LinearRelu(torch.nn.Module):
            def __init__(self):
                super().__init__()
                self.linear = torch.nn.Linear(5, 5)
                self.relu = torch.nn.ReLU()

            def forward(self, x):
                x = self.linear(x)
                return self.relu(x)

        class Linear(torch.nn.Module):
            def __init__(self):
                super().__init__()
                self.w = torch.ones(5, 5)
                self.b = torch.zeros(5)

            def forward(self, x):
                return torch.nn.functional.linear(x, self.w, self.b)

        class M(torch.nn.Module):
            def __init__(self):
                super().__init__()
                self.mods1 = torch.nn.Sequential(LinearRelu(), LinearRelu())
                self.mods2 = Linear()
                self.relu = F.relu

            def forward(self, x):
                x = self.mods1(x)
                x = self.mods2(x)
                x = self.relu(x)
                return x

        model = M().eval()

        dynamic_quantized_ops = {
            float16_dynamic_qconfig: torch.ops.quantized.linear_relu_dynamic_fp16,
            default_dynamic_qconfig: torch.ops.quantized.linear_relu_dynamic
        }
        for config in [float16_dynamic_qconfig, default_dynamic_qconfig]:
            qconfig = {
                "": config
            }
            m = prepare_fx(model, qconfig)
            m = convert_fx(m)
            m(torch.rand(5, 5))
            node_list = [
                ns.call_module(nniqd.LinearReLU),
                ns.call_module(nniqd.LinearReLU),
                ns.call_function(dynamic_quantized_ops[config]),
            ]
            self.checkGraphModuleNodes(m, expected_node_list=node_list)

    def test_ref_linear_module(self):
        """ Make sure the numerics for models with ref linear module
        matches models with fbgemm/qnnpack module
        """
        class M1(torch.nn.Module):
            def __init__(self):
                super().__init__()
                self.linear = torch.nn.Linear(10, 5)

            def forward(self, x):
                return self.linear(x)

        class M2(torch.nn.Module):
            def __init__(self):
                super().__init__()
                self.linear = torch.nn.Linear(10, 5)
                self.relu = torch.nn.ReLU()

            def forward(self, x):
                return self.relu(self.linear(x))

        for M in [M1, M2]:
            m = M().eval()
            m = prepare_fx(m, {"": default_qconfig})
            m_copy = copy.deepcopy(m)
            m = convert_fx(m, is_reference=False)
            m_ref = convert_fx(m_copy, is_reference=True)
            data = torch.randn(5, 10)
            result = m(data)
            result_ref = m_ref(data)
            self.assertTrue(torch.equal(result, result_ref))

    def test_ref_conv_module(self):
        """ Make sure the numerics for models with ref conv module
        matches models with fbgemm/qnnpack module
        """
        convs = {
            1: nn.Conv1d,
            2: nn.Conv2d,
            3: nn.Conv3d,
        }

        class M1(torch.nn.Module):
            def __init__(self, dim):
                super().__init__()
                self.conv = convs[dim](3, 3, 3)

            def forward(self, x):
                return self.conv(x)

        class M2(torch.nn.Module):
            def __init__(self, dim):
                super().__init__()
                self.conv = convs[dim](3, 3, 3)
                self.relu = torch.nn.ReLU()

            def forward(self, x):
                return self.relu(self.conv(x))

        for dim, M in itertools.product([1, 2, 3], [M1, M2]):
            m = M(dim).eval()
            m = prepare_fx(m, {"": default_qconfig})
            m_copy = copy.deepcopy(m)
            m = convert_fx(m, is_reference=False)
            m_ref = convert_fx(m_copy, is_reference=True)
            data = self.img_data_dict[dim][0][0]
            result = m(data)
            result_ref = m_ref(data)
            self.assertTrue(torch.equal(result, result_ref))

    def test_sub_scalar(self):
        class M(torch.nn.Module):
            def forward(self, x):
                x = x + 1
                x = x - 1
                x = x + 3
                x = x - 4
                return x

        m = M().eval()
        m = prepare_fx(m, {"": default_qconfig})
        m = convert_fx(m)
        occurrence = {
            ns.call_function(torch.quantize_per_tensor): 2,
            ns.call_method("dequantize"): 2
        }
        self.checkGraphModuleNodes(m, expected_node_occurrence=occurrence)

    def test_observer_fqn(self):
        """
        Test to make sure the observer FQN is based on the quantizable op/module that it is observing
        and uses the modules FQN to determine the observer name.
        """
        class Linear(torch.nn.Module):
            def __init__(self):
                super().__init__()
                self.w = torch.ones(5, 5)
                self.b = torch.zeros(5)


            def forward(self, x):
                return torch.nn.functional.linear(x, self.w, self.b)


        class M(torch.nn.Module):
            def __init__(self):
                super().__init__()
                self.mods1 = torch.nn.Sequential(
                    Linear(),
                    Linear()
                )
                self.mods2 = Linear()
                self.mods3 = torch.nn.Linear(5, 5)

            def forward(self, x):
                x = self.mods1(x)
                x = torch.add(x, 4)
                x = self.mods2(x)
                y = torch.add(x, 2)
                z = torch.mul(x, 5)
                a = self.mods3(y)
                return a, z

        model = M().eval()

        prepared = prepare_fx(model, {"": default_qconfig})
        name_list = []
        for name, mod in prepared.named_modules():
            if isinstance(mod, torch.ao.quantization.observer.MinMaxObserver):
                name_list.append(name)
        expected_name_list = ['activation_post_process_0',
                              'activation_post_process_1',
                              'activation_post_process_2',
                              'activation_post_process_3',
                              'activation_post_process_4',
                              'activation_post_process_6',
                              'activation_post_process_7',
                              'activation_post_process_10']
        assert name_list == expected_name_list

    def test_linear_lowering(self):
        class M(torch.nn.Module):
            def __init__(self):
                super().__init__()
                self.linear = torch.nn.Linear(5, 5)

            def forward(self, x):
                return self.linear(x)

        m = M().eval()
        m = prepare_fx(m, {"": default_qconfig})
        m_ref = copy.deepcopy(m)
        m_ref = convert_fx(m_ref, is_reference=True)
        m = convert_fx(m)
        data = torch.randn(8, 5)
        out_ref = m_ref(data)
        out = m(data)
        # check that reference pattern for quantized linear module is fused
        expected_node_occurrence = {
            ns.call_function(torch.quantize_per_tensor): 1,
            ns.call_module(torch.nn.quantized.Linear): 1,
            ns.call_method("dequantize"): 1
        }
        self.checkGraphModuleNodes(m, expected_node_occurrence=expected_node_occurrence)

        # checking result match
        self.assertEqual(out_ref, out)

    def test_convert_qconfig_dict(self):
        class Linear(torch.nn.Module):
            def __init__(self):
                super().__init__()
                self.w = torch.ones(5, 5)
                self.b = torch.zeros(5)

            def forward(self, x):
                return torch.nn.functional.linear(x, self.w, self.b)


        class M(torch.nn.Module):
            def __init__(self):
                super().__init__()
                self.mods1 = torch.nn.Sequential(
                    Linear(),
                    Linear()
                )
                self.mods3 = torch.nn.Linear(5, 5)

            def forward(self, x):
                x = self.mods1(x)
                x = torch.add(x, 4)
                z = torch.mul(x, 5)
                x = self.mods3(z)
                return x

        model = M().train()

        for check in ["module_name", "object_type"]:
            qconfig_dict = {"": None,
                            "object_type": [
                                (nn.functional.linear, get_default_qat_qconfig("fbgemm")),
                                (torch.add, get_default_qat_qconfig("fbgemm")),
                                (nn.Linear, get_default_qat_qconfig("fbgemm")),
                            ],
                            }
            prepared = prepare_qat_fx(model, qconfig_dict)
            prepared(torch.rand(5, 5))
            if check == "module_name":
                convert_qconfig_dict = {"": None,
                                        "object_type": [
                                            (nn.functional.linear, get_default_qat_qconfig("fbgemm")),
                                            (torch.add, get_default_qat_qconfig("fbgemm")),
                                            (nn.Linear, get_default_qat_qconfig("fbgemm")),
                                        ],
                                        "module_name": [("mods1.0", None)]}

                node_occurrence = {
                    ns.call_function(torch.quantize_per_tensor): 2,
                    ns.call_function(torch.nn.functional.linear): 1,
                    ns.call_function(torch.ops.quantized.linear): 1,
                    ns.call_function(torch.ops.quantized.add): 1,
                    ns.call_method("dequantize"): 2
                }
                order_check = [
                    ns.call_function(torch.nn.functional.linear),
                    ns.call_function(torch.quantize_per_tensor),
                    ns.call_function(torch.ops.quantized.linear),
                    ns.call_function(torch.ops.quantized.add),
                    ns.call_method("dequantize"),
                    ns.call_function(torch.quantize_per_tensor),
                    ns.call_module(nnq.Linear),
                    ns.call_method("dequantize"),
                ]
            elif check == "object_type":
                convert_qconfig_dict = {"": None,
                                        "object_type": [
                                            (nn.functional.linear, get_default_qat_qconfig("fbgemm")),
                                            (torch.add, get_default_qat_qconfig("fbgemm")),
                                            (nn.Linear, None),
                                        ]}

                node_occurrence = {
                    ns.call_function(torch.quantize_per_tensor): 1,
                    ns.call_function(torch.ops.quantized.linear): 2,
                    ns.call_function(torch.ops.quantized.add): 1,
                    ns.call_method("dequantize"): 1
                }
                order_check = [
                    ns.call_function(torch.quantize_per_tensor),
                    ns.call_function(torch.ops.quantized.linear),
                    ns.call_function(torch.ops.quantized.linear),
                    ns.call_function(torch.ops.quantized.add),
                    ns.call_method("dequantize"),
                    ns.call_module(nn.Linear),
                ]

            converted = convert_fx(prepared, qconfig_dict=convert_qconfig_dict)
            converted(torch.rand(5, 5))
            self.checkGraphModuleNodes(
                converted,
                expected_node_occurrence=node_occurrence,
                expected_node_list=order_check)

@skipIfNoFBGEMM
class TestQuantizeFxOps(QuantizationTestCase):
    def setUp(self):
        super().setUp()
        self.custom_qconfig = torch.ao.quantization.QConfig(
            activation=torch.ao.quantization.observer.HistogramObserver.with_args(
                qscheme=torch.per_tensor_symmetric, dtype=torch.qint8
            ),
            weight=torch.ao.quantization.default_per_channel_weight_observer
        )
        self.common_quant_patterns = {
            torch.nn.ConvTranspose1d: CommonQuantizeHandler,
            torch.nn.ConvTranspose2d: CommonQuantizeHandler,
            torch.nn.ELU: CommonQuantizeHandler,
            torch.nn.LeakyReLU: CommonQuantizeHandler,
            torch.nn.Hardswish: CommonQuantizeHandler,
            torch.nn.InstanceNorm1d: CommonQuantizeHandler,
            torch.nn.InstanceNorm2d: CommonQuantizeHandler,
            torch.nn.InstanceNorm3d: CommonQuantizeHandler,
            torch.nn.LayerNorm: CommonQuantizeHandler,
            torch.nn.SiLU: CommonQuantizeHandler,
            torch.nn.Mish: CommonQuantizeHandler,
            torch.nn.GELU: CommonQuantizeHandler,
            torch.nn.Softmax: CommonQuantizeHandler,
            torch.nn.functional.elu: CommonQuantizeHandler,
            torch.nn.functional.hardswish: CommonQuantizeHandler,
            torch.nn.functional.instance_norm: CommonQuantizeHandler,
            torch.nn.functional.layer_norm: CommonQuantizeHandler,
            torch.nn.functional.leaky_relu: CommonQuantizeHandler,
            torch.nn.functional.silu: CommonQuantizeHandler,
            torch.nn.functional.mish: CommonQuantizeHandler,
            torch.nn.functional.gelu: CommonQuantizeHandler,
            torch.nn.functional.softmax: CommonQuantizeHandler,
            torch.sum: CommonQuantizeHandler
        }

    """Unit tests for individual ops
    """
    @skipIfNoFBGEMM
    def test_linear_module(self):
        class ModuleLinear(torch.nn.Module):
            def __init__(self, has_relu=False, f_relu=False):
                super(ModuleLinear, self).__init__()
                self.linear = torch.nn.Linear(30, 4).float()
                if has_relu:
                    if f_relu:
                        self.relu = F.relu
                    else:
                        self.relu = torch.nn.ReLU()
                else:
                    self.relu = torch.nn.Identity()

            def forward(self, x):
                return self.relu(self.linear(x))

        data = (torch.rand((1, 30), dtype=torch.float),)
        options = itertools.product(
            [ModuleLinear(has_relu=False)],
            self.all_quant_types)
        quantized_nodes = {
            # quant_type:
            QuantType.DYNAMIC: ns.call_module(nnqd.Linear),
            QuantType.STATIC: ns.call_module(nnq.Linear),
            # note that we are checking the final result
            QuantType.QAT: ns.call_module(nnq.Linear),
        }
        for model, quant_type in options:
            self.checkGraphModeFxOp(
                model, data, quant_type, quantized_nodes[quant_type])

        for f_relu, quant_type in itertools.product([True, False], [QuantType.STATIC, QuantType.QAT]):
            for model, quantized_node in [
                    (ModuleLinear(has_relu=True, f_relu=f_relu), ns.call_module(nniq.LinearReLU))]:
                self.checkGraphModeFxOp(model, data, quant_type, quantized_node)

    @skipIfNoFBGEMM
    def test_functional_linear(self):
        class FuncLinear(torch.nn.Module):
            def __init__(self, use_bias, has_relu, f_relu):
                super(FuncLinear, self).__init__()
                self.w = torch.randn(4, 30)
                self.b = torch.randn(4)
                self.use_bias = use_bias
                if has_relu:
                    if f_relu:
                        self.relu = F.relu
                    else:
                        self.relu = torch.nn.ReLU()
                else:
                    self.relu = torch.nn.Identity()

            def forward(self, x):
                if self.use_bias:
                    x = F.linear(x, self.w, self.b)
                else:
                    x = F.linear(x, self.w)
                x = self.relu(x)
                return x

        data = (torch.rand((1, 30), dtype=torch.float),)
        quant_type_to_qlinear_fun = {
            QuantType.DYNAMIC: ns.call_function(torch.ops.quantized.linear_dynamic),
            QuantType.STATIC: ns.call_function(torch.ops.quantized.linear),
            QuantType.QAT: ns.call_function(torch.ops.quantized.linear),
        }
        quant_type_to_qlinear_relu_fun = {
            # we don't have linear_relu_dynamic
            QuantType.DYNAMIC: ns.call_function(torch.ops.quantized.linear_relu_dynamic),
            QuantType.STATIC: ns.call_function(torch.ops.quantized.linear_relu),
            QuantType.QAT: ns.call_function(torch.ops.quantized.linear_relu),
        }

        options = itertools.product(
            self.all_quant_types,
            (True, False),  # use_bias
            (True, False),  # has_relu
            (True, False),  # functional relu
        )
        for quant_type, use_bias, has_relu, f_relu in options:
            # when has_relu is False, we are using an nn.Identity and
            # we will insert observer/fake_quant for the output of nn.Identity since
            # it is a copy node, that's why we have extra observer/fake_quant
            # when has_relu is False
            quant_type_to_prepare_expected_node_occurrence = {
                QuantType.DYNAMIC: {},
                # There should be 3 observers: after input, weight and activation.
                # one more observer for torch.nn.Identity when there is no relu
                QuantType.STATIC: {
                    ns.call_module(torch.ao.quantization.HistogramObserver): 2 if has_relu else 3,
                    ns.call_module(torch.ao.quantization.PerChannelMinMaxObserver): 1,
                },
                # There should be 3 observers: after input, weight and activation.
                QuantType.QAT: {
                    ns.call_module(torch.ao.quantization.FusedMovingAvgObsFakeQuantize): 3 if has_relu else 4,
                },
            }
            model = FuncLinear(use_bias, has_relu, f_relu)
            if has_relu:
                qlinear_fun = quant_type_to_qlinear_relu_fun[quant_type]
            else:
                qlinear_fun = quant_type_to_qlinear_fun[quant_type]

            convert_node_occurrence = {
                ns.call_function(torch.quantize_per_tensor): 1 if quant_type != QuantType.DYNAMIC else 0,
                qlinear_fun: 1,
                ns.call_method("dequantize"): 1 if quant_type != QuantType.DYNAMIC else 0
            }
            prepare_expected_node_occurrence = \
                quant_type_to_prepare_expected_node_occurrence[quant_type]
            self.checkGraphModeFxOp(
                model, data, quant_type, qlinear_fun,
                prepare_expected_node_occurrence=prepare_expected_node_occurrence,
                expected_node_occurrence=convert_node_occurrence)

    def test_linear_dynamic_fp16(self):
        class FuncLinear(torch.nn.Module):
            def __init__(self, use_bias, has_relu, f_relu):
                super(FuncLinear, self).__init__()
                self.w = torch.randn(4, 30)
                self.b = torch.randn(4)
                self.use_bias = use_bias
                if has_relu:
                    if f_relu:
                        self.relu = F.relu
                    else:
                        self.relu = torch.nn.ReLU()
                else:
                    self.relu = torch.nn.Identity()

            def forward(self, x):
                if self.use_bias:
                    x = F.linear(x, self.w, self.b)
                else:
                    x = F.linear(x, self.w)
                x = self.relu(x)
                return x

        data = (torch.rand((1, 30), dtype=torch.float),)
        options = itertools.product(
            (True, False),  # use_bias
            (True, False),  # has_relu
            (True, False),  # functional relu
            (True, False),  # is_reference
        )
        for use_bias, has_relu, f_relu, is_reference in options:
            model = FuncLinear(use_bias, has_relu, f_relu)
            if is_reference:
                qlinear_fun = ns.call_function(torch.nn.functional.linear)
            else:
                if has_relu:
                    qlinear_fun = ns.call_function(torch.ops.quantized.linear_relu_dynamic_fp16)
                else:
                    qlinear_fun = ns.call_function(torch.ops.quantized.linear_dynamic_fp16)
            prepare_node_occurrence = {
                # weight
                ns.call_module(torch.ao.quantization.PlaceholderObserver): 1
            }
            convert_node_occurrence = {
                qlinear_fun: 1,
                # weight
                ns.call_method("to"): 1 if is_reference else 0
            }
            self.checkGraphModeFxOp(
                model, data, QuantType.DYNAMIC, qlinear_fun,
                is_reference=is_reference,
                custom_qconfig_dict={"": float16_dynamic_qconfig},
                prepare_expected_node_occurrence=prepare_node_occurrence,
                expected_node_occurrence=convert_node_occurrence)

    def test_linear_static_fp16(self):
        class FuncLinear(torch.nn.Module):
            def __init__(self, use_bias, has_relu, f_relu):
                super(FuncLinear, self).__init__()
                self.w = torch.randn(4, 30)
                self.b = torch.randn(4)
                self.use_bias = use_bias
                if has_relu:
                    if f_relu:
                        self.relu = F.relu
                    else:
                        self.relu = torch.nn.ReLU()
                else:
                    self.relu = torch.nn.Identity()

            def forward(self, x):
                if self.use_bias:
                    x = F.linear(x, self.w, self.b)
                else:
                    x = F.linear(x, self.w)
                x = self.relu(x)
                return x

        data = (torch.rand((1, 30), dtype=torch.float),)
        options = itertools.product(
            (True, False),  # use_bias
            (True, False),  # has_relu
            (True, False),  # functional relu
            (True, False),  # is_reference
        )
        for use_bias, has_relu, f_relu, is_reference in options:
            model = FuncLinear(use_bias, has_relu, f_relu)
            linear_fun = ns.call_function(torch.nn.functional.linear)
            # when has_relu is False, we are using an nn.Identity and
            # we will insert observer/fake_quant for the output of nn.Identity since
            # it is a copy node, that's why we have extra observer/fake_quant
            # when has_relu is False
            prepare_node_occurrence = {
                # activation, weight, bias and output
                ns.call_module(torch.ao.quantization.PlaceholderObserver): 3 + int(use_bias) + int(not has_relu),
            }
            # We have extra to and dequantize when is_reference is True
            # and has_relu is False since when has_relu is False, we
            # have an nn.Identity in the model, which is a CopyNode
            # and we would add extra quant - dequant for CopyNode in
            # reference patterns
            convert_node_occurrence = {
                # we don't support static fp16 ops, so the linear function
                # is unfused
                linear_fun: 1,
                # activation, weight, bias and output
                ns.call_method("to"): 3 + int(use_bias) + int(not has_relu and is_reference),
                ns.call_method("dequantize"): 3 + int(use_bias) + int(not has_relu and is_reference)
            }
            self.checkGraphModeFxOp(
                model, data, QuantType.DYNAMIC, linear_fun,
                is_reference=is_reference,
                custom_qconfig_dict={"": float16_static_qconfig},
                prepare_expected_node_occurrence=prepare_node_occurrence,
                expected_node_occurrence=convert_node_occurrence, print_debug_info=True)

    @skipIfNoFBGEMM
    def test_conv_module(self):
        conv_module = {1 : torch.nn.Conv1d, 2 : torch.nn.Conv2d, 3 : torch.nn.Conv3d}

        class ConvWrapper(torch.nn.Module):
            def __init__(self, dim):
                super(ConvWrapper, self).__init__()
                self.conv = conv_module[dim](3, 3, 3).float()

            def forward(self, x):
                return self.conv(x)

        options = itertools.product([1, 2, 3], self.static_quant_types)
        quantized_nodes = {
            # dim
            1: ns.call_module(nnq.Conv1d),
            2: ns.call_module(nnq.Conv2d),
            3: ns.call_module(nnq.Conv3d),
        }
        for dim, quant_type in options:
            self.checkGraphModeFxOp(
                ConvWrapper(dim), self.img_data_dict[dim], quant_type,
                quantized_nodes[dim])

    @skipIfNoFBGEMM
    def test_functional_conv(self):
        """ Test for function conv and functional conv + relu
        """
        convs = {
            1: torch.nn.functional.conv1d,
            2: torch.nn.functional.conv2d,
            3: torch.nn.functional.conv3d,
        }

        class FuncConv(torch.nn.Module):
            def __init__(self, dim, use_bias, has_relu, f_relu):
                super().__init__()
                self.dim = dim
                self.w = torch.randn(tuple([3] * (dim + 2)))
                self.b = torch.randn(3) if use_bias else None
                self.stride = tuple([1] * dim)
                self.padding = tuple([0] * dim)
                self.dilation = tuple([1] * dim)
                self.groups = 1
                self.use_bias = use_bias
                if has_relu:
                    if f_relu:
                        self.relu = F.relu
                    else:
                        self.relu = torch.nn.ReLU()
                else:
                    self.relu = torch.nn.Identity()

            def forward(self, x):
                x = convs[self.dim](x, self.w, self.b, self.stride, self.padding, self.dilation, self.groups)
                x = self.relu(x)
                return x

        quant_type_to_qconv_fun = {
            QuantType.STATIC: {
                1: ns.call_function(torch.ops.quantized.conv1d),
                2: ns.call_function(torch.ops.quantized.conv2d),
                3: ns.call_function(torch.ops.quantized.conv3d)
            },
            QuantType.QAT: {
                1: ns.call_function(torch.ops.quantized.conv1d),
                2: ns.call_function(torch.ops.quantized.conv2d),
                3: ns.call_function(torch.ops.quantized.conv3d)
            },
        }
        quant_type_to_qconv_relu_fun = {
            QuantType.STATIC: {
                1: ns.call_function(torch.ops.quantized.conv1d_relu),
                2: ns.call_function(torch.ops.quantized.conv2d_relu),
                3: ns.call_function(torch.ops.quantized.conv3d_relu)
            },
            QuantType.QAT: {
                1: ns.call_function(torch.ops.quantized.conv1d_relu),
                2: ns.call_function(torch.ops.quantized.conv2d_relu),
                3: ns.call_function(torch.ops.quantized.conv3d_relu)
            },
        }

        options = itertools.product(
            [1, 2, 3],  # dims
            self.static_quant_types,
            (True, False),  # use_bias
            (True, False),  # has_relu
            (True, False),  # functional relu
        )
        for dim, quant_type, use_bias, has_relu, f_relu in options:
            # when has_relu is False, we are using an nn.Identity and
            # we will insert observer/fake_quant for the output of nn.Identity since
            # it is a copy node, that's why we have extra observer/fake_quant
            # when has_relu is False
            quant_type_to_prepare_expected_node_occurrence = {
                QuantType.DYNAMIC: {},
                # There should be 3 observers: after input, weight and activation.
                QuantType.STATIC: {
                    ns.call_module(torch.ao.quantization.HistogramObserver): 2 if has_relu else 3,
                    ns.call_module(torch.ao.quantization.PerChannelMinMaxObserver): 1,
                },
                # There should be 3 observers: after input, weight and activation.
                QuantType.QAT: {
                    ns.call_module(torch.ao.quantization.FusedMovingAvgObsFakeQuantize): 3 if has_relu else 4,
                },
            }
            data_dims = [2, 3] + [4] * dim
            data = (torch.randn(tuple(data_dims), dtype=torch.float),)
            model = FuncConv(dim, use_bias, has_relu, f_relu)
            if has_relu:
                qconv_fun = quant_type_to_qconv_relu_fun[quant_type][dim]
            else:
                qconv_fun = quant_type_to_qconv_fun[quant_type][dim]

            convert_node_occurrence = {
                ns.call_function(torch.quantize_per_tensor): 1,
                qconv_fun: 1,
                ns.call_method("dequantize"): 1
            }
            prepare_expected_node_occurrence = \
                quant_type_to_prepare_expected_node_occurrence[quant_type]
            self.checkGraphModeFxOp(
                model, data, quant_type, qconv_fun,
                prepare_expected_node_occurrence=prepare_expected_node_occurrence,
                expected_node_occurrence=convert_node_occurrence)

    @skipIfNoFBGEMM
    def test_quantized_conv_relu(self):
        """tests for conv1d_relu/conv2d_relu/conv3d_relu"""
        conv_module = {1 : torch.nn.Conv1d, 2 : torch.nn.Conv2d, 3 : torch.nn.Conv3d}

        class ConvNdRelu(torch.nn.Module):
            def __init__(self, dim, inplace):
                super(ConvNdRelu, self).__init__()
                self.conv = conv_module[dim](3, 3, 3).float()
                self.relu = torch.nn.ReLU(inplace)

            def forward(self, x):
                return self.relu(self.conv(x))

        class ConvNdFunctionalRelu(torch.nn.Module):
            def __init__(self, dim):
                super(ConvNdFunctionalRelu, self).__init__()
                self.conv = conv_module[dim](3, 3, 3).float()

            def forward(self, x):
                return F.relu(self.conv(x))

        class ConvNdInplaceFunctionalRelu(torch.nn.Module):
            def __init__(self, dim):
                super(ConvNdInplaceFunctionalRelu, self).__init__()
                self.conv = conv_module[dim](3, 3, 3).float()

            def forward(self, x):
                return F.relu(self.conv(x), True)

        options = itertools.product([1, 2, 3], self.static_quant_types)
        quantized_nodes = {
            # dim
            1: ns.call_module(nniq.ConvReLU1d),
            2: ns.call_module(nniq.ConvReLU2d),
            3: ns.call_module(nniq.ConvReLU3d),
        }
        for dim, quant_type in options:
            for m in [ConvNdRelu(dim, True),
                      ConvNdRelu(dim, False),
                      ConvNdFunctionalRelu(dim),
                      ConvNdInplaceFunctionalRelu(dim)]:
                self.checkGraphModeFxOp(
                    m, self.img_data_dict[dim], quant_type,
                    quantized_nodes[dim])


    def _test_binary_op_int8_impl(self, binary_op, ibinary_op, quantized_op):
        data = (torch.randn(1, 1, 1, 1, dtype=torch.float),
                torch.randn(1, 1, 1, 1, dtype=torch.float))
        options = itertools.product([True, False], [True, False], [True, False])
        quant_type = QuantType.STATIC
        # testing for default int8 static quant
        for is_inplace, is_scalar, is_reference in options:
            if is_reference:
                node_list = [
                    ns.call_method("dequantize"),
                    ns.call_function(binary_op),
                    ns.call_function(torch.quantize_per_tensor)
                ]
                quantized_node = None
            else:
                node_list = None
                quantized_node = ns.call_function(quantized_op)

            self.checkGraphModeFxOp(
                BinaryOp(binary_op, ibinary_op, is_inplace, is_scalar), data, quant_type,
                quantized_node, expected_node_list=node_list, is_reference=is_reference)
            # This tests the binary op should be quantized even when it is not feed with a
            # quantized input
            self.checkGraphModeFxOp(
                BinaryOpNonQuantizedInput(binary_op, ibinary_op, is_inplace, is_scalar),
                data, quant_type, quantized_node,
                expected_node_list=node_list, is_reference=is_reference)


    def _test_binary_op_float16_impl(self, binary_op, ibinary_op):
        data = (torch.randn(1, 1, 1, 1, dtype=torch.float),
                torch.randn(1, 1, 1, 1, dtype=torch.float))
        quant_type = QuantType.STATIC
        # testing for fp16 static quant
        # we are producing fp16 patterns
        options = itertools.product([True, False], [True, False])
        custom_qconfig_dict = {
            "object_type": [(binary_op, float16_static_qconfig)]
        }
        for is_inplace, is_scalar in options:
            node_occurrence = {
                # output_conv1, output_add1, output_add2 for scalar
                # output_conv1, output_conv2, output_add1, output_add2 for non-scalar
                ns.call_method("to"): 3 if is_scalar else 4
            }
            self.checkGraphModeFxOp(
                BinaryOp(binary_op, ibinary_op, is_inplace, is_scalar), data, quant_type,
                expected_node_occurrence=node_occurrence,
                custom_qconfig_dict=custom_qconfig_dict)

            node_occurrence = {
                # input_add, output_add for scalar
                # input_add1, input_add2, output_add for non-scalar
                ns.call_method("to"): 2 if is_scalar else 3
            }
            self.checkGraphModeFxOp(
                BinaryOpNonQuantizedInput(binary_op, ibinary_op, is_inplace, is_scalar), data, quant_type,
                expected_node_occurrence=node_occurrence,
                custom_qconfig_dict=custom_qconfig_dict)

    def _test_binary_op_relu_int8_impl(self, binary_op, ibinary_op, quantized_op):
        data = (torch.rand((1, 1, 1, 1), dtype=torch.float),
                torch.rand((1, 1, 1, 1), dtype=torch.float))
        quant_type = QuantType.STATIC
        quantized_node = ns.call_function(quantized_op)
        options = itertools.product(
            [True, False], [True, False], [True, False])
        for is_inplace_op, is_functional_relu, is_scalar in options:
            self.checkGraphModeFxOp(
                BinaryOpRelu(binary_op, ibinary_op, is_inplace_op, is_functional_relu, is_scalar),
                data, quant_type, quantized_node)

    def _test_binary_op_relu_float16_impl(self, binary_op, ibinary_op):
        data = (torch.rand((1, 1, 1, 1), dtype=torch.float),
                torch.rand((1, 1, 1, 1), dtype=torch.float))
        quant_type = QuantType.STATIC
        options = itertools.product(
            [True, False], [True, False], [True, False])
        custom_qconfig_dict = {
            "": float16_static_qconfig,
            "object_type": [(torch.nn.Conv2d, None)]
        }
        for is_inplace_op, is_functional_relu, is_scalar in options:
            node_occurrence = {
                ns.call_method("to"): 3 if is_scalar else 4
            }
            self.checkGraphModeFxOp(
                BinaryOpRelu(binary_op, ibinary_op, is_inplace_op, is_functional_relu, is_scalar),
                data, quant_type, custom_qconfig_dict=custom_qconfig_dict,
                expected_node_occurrence=node_occurrence)


    @skipIfNoFBGEMM
    def test_add(self):
        self._test_binary_op_int8_impl(
            operator.add, operator.iadd, torch.ops.quantized.add)
        self._test_binary_op_float16_impl(
            operator.add, operator.iadd)

    def test_sub(self):
        self._test_binary_op_float16_impl(operator.sub, operator.isub)
        self._test_binary_op_float16_impl(torch.sub, None)

    def test_div(self):
        self._test_binary_op_float16_impl(operator.truediv, operator.itruediv)
        self._test_binary_op_float16_impl(torch.div, None)

    @skipIfNoFBGEMM
    def test_mul(self):
        self._test_binary_op_int8_impl(
            operator.mul, operator.imul, torch.ops.quantized.mul)
        self._test_binary_op_float16_impl(operator.mul, operator.imul)

    def test_sum(self):
        class Sum(torch.nn.Module):
            def forward(self, x):
                x = torch.sum(x, [1], keepdim=True)
                x = torch.sum(x, [1])
                return x

        data = torch.randn(1, 2, 3, 4, dtype=torch.float)
        quant_type = QuantType.STATIC
        # testing for fp16 static quant
        # we are producing fp16 patterns
        custom_qconfig_dict = {
            "object_type": [(torch.sum, float16_static_qconfig)]
        }
        node_occurrence = {
            # input_sum1, output_sum1, output_sum2
            ns.call_method("to"): 3
        }
        self.checkGraphModeFxOp(
            Sum(), data, quant_type,
            expected_node_occurrence=node_occurrence,
            custom_qconfig_dict=custom_qconfig_dict)

    def test_bmm(self):
        class BMMMethod(torch.nn.Module):
            def __init__(self):
                super().__init__()

            def forward(self, x, y):
                return x.bmm(y)

        data = (torch.randn(1, 1, 1, dtype=torch.float),
                torch.randn(1, 1, 1, dtype=torch.float))
        quant_type = QuantType.STATIC
        # testing for fp16 static quant
        # we are producing fp16 patterns
        custom_qconfig_dict = {
            "object_type": [(torch.bmm, float16_static_qconfig),
                            ("bmm", float16_static_qconfig)]
        }
        node_occurrence = {
            # input_bmm1, input_bmm2, output_bmm
            ns.call_method("to"): 3
        }
        self.checkGraphModeFxOp(
            BinaryOpNonQuantizedInput(torch.bmm, None, False, False), data, quant_type,
            expected_node_occurrence=node_occurrence,
            custom_qconfig_dict=custom_qconfig_dict)

        # TODO: support call_method("bmm")
        # we can transform call_method("bmm") to call_function(torch.bmm)
        # self.checkGraphModeFxOp(
        #     BMMMethod(), data, quant_type,
        #     expected_node_occurrence=node_occurrence,
        #     custom_qconfig_dict=custom_qconfig_dict,
        #     print_debug_info=True)

    @skipIfNoFBGEMM
    def test_add_relu(self):
        self._test_binary_op_relu_int8_impl(
            operator.add, operator.iadd, torch.ops.quantized.add_relu)
        self._test_binary_op_relu_float16_impl(
            operator.add, operator.iadd)

    @skipIfNoFBGEMM
    def test_mul_relu(self):
        self._test_binary_op_relu_int8_impl(
            operator.mul, operator.imul, torch.ops.quantized.mul_relu)
        self._test_binary_op_relu_float16_impl(
            operator.mul, operator.imul)

    # TODO(future PR): make more generic
    def _test_quantized_add_mul_qat(self, model, expected_node_occurrence):
        qconfig_dict = {'': torch.ao.quantization.get_default_qat_qconfig('fbgemm')}
        mp = torch.ao.quantization.quantize_fx.prepare_qat_fx(model, qconfig_dict)
        self.checkGraphModuleNodes(
            mp, expected_node_occurrence=expected_node_occurrence)

    @skipIfNoFBGEMM
    def test_quantized_add_qat(self):
        class M(torch.nn.Module):
            def __init__(self):
                super().__init__()
                self.conv1 = torch.nn.Conv2d(1, 1, 1)
                self.conv2 = torch.nn.Conv2d(1, 1, 1)

            def forward(self, x):
                x = torch.add(x, 1.0)
                x = self.conv1(x)
                x = torch.add(x, 1.0)
                x = torch.relu(x)
                x = self.conv2(x)
                return x

        m = M()
        expected_node_occurrence = {
            ns.call_module(torch.ao.quantization.FusedMovingAvgObsFakeQuantize): 6,
        }
        self._test_quantized_add_mul_qat(m, expected_node_occurrence)

    @skipIfNoFBGEMM
    def test_quantized_mul_qat(self):
        class M(torch.nn.Module):
            def __init__(self):
                super().__init__()
                self.conv1 = torch.nn.Conv2d(1, 1, 1)
                self.conv2 = torch.nn.Conv2d(1, 1, 1)

            def forward(self, x):
                x = torch.mul(x, 1.0)
                x = self.conv1(x)
                x = torch.mul(x, 1.0)
                # TODO: add support for add + torch.relu?
                x = torch.relu(x)
                x = self.conv2(x)
                return x

        m = M()
        expected_node_occurrence = {
            ns.call_module(torch.ao.quantization.FusedMovingAvgObsFakeQuantize): 6,
        }
        self._test_quantized_add_mul_qat(m, expected_node_occurrence)

    def test_int8_input_no_unnecessary_fq(self):
        """
        If the inputs to the graph are quantized and the only node
        does not need an activation observer, verifies that the
        activation observer is not inserted.
        """
        class M(nn.Module):
            def __init__(self, scalar):
                super().__init__()
                self.scalar = scalar
                self.add_func = torch.nn.quantized.FloatFunctional()

            def forward(self, x):
                return self.add_func.add_scalar(x, self.scalar)

        m = M(0.5)
        mp = torch.ao.quantization.quantize_fx.prepare_qat_fx(
            m, {'': torch.ao.quantization.get_default_qat_qconfig('fbgemm')},
            prepare_custom_config_dict={"input_quantized_idxs": [0]})
        expected_node_occurrence = {
            ns.call_module(torch.ao.quantization.FusedMovingAvgObsFakeQuantize): 0,
        }
        self.checkGraphModuleNodes(
            mp, expected_node_occurrence=expected_node_occurrence)

    @skipIfNoFBGEMM
    def test_cat(self):
        """ quantization of the output of cat will depend on the
        input of cat. we only quantize the output of cat when its inputs are quantized.
        """
        class M(torch.nn.Module):
            def __init__(self):
                super().__init__()
                self.conv1 = torch.nn.Conv2d(2, 2, 2).float()
                self.conv2 = torch.nn.Conv2d(2, 2, 2).float()

            def forward(self, x, y):
                x = self.conv1(x)
                y = self.conv2(y)
                return torch.cat([x, y], 1)

        data = (torch.randn(1, 2, 5, 5, dtype=torch.float),
                torch.randn(1, 2, 5, 5, dtype=torch.float))
        quantized_node = ns.call_function(torch.cat)
        options = itertools.product(self.static_quant_types, [True, False])
        for quant_type, is_reference in options:
            if is_reference:
                converted_node_list = [
                    ns.call_method("dequantize"),
                    ns.call_function(torch.cat),
                    ns.call_function(torch.quantize_per_tensor)
                ]
            else:
                converted_node_list = None

            self.checkGraphModeFxOp(
                M(),
                data,
                quant_type,
                quantized_node,
                expected_node_list=converted_node_list,
                is_reference=is_reference)

        # check cat is using the same observer for input and output
        m = M().eval()
        m = prepare_fx(m, {"": default_qconfig})
        # two inputs and one output of torch.cat are using same observer, so we have
        # 2 observers that's replicated
        all_observers = len(dict(m.named_modules(remove_duplicate=False)))
        distinct_observers = len(dict(m.named_modules()))
        self.assertEqual(all_observers, distinct_observers + 2)
        # make sure the converted model runs
        m = convert_fx(m)
        m(*data)

    @skipIfNoFBGEMM
    def test_qbatch_norm(self):
        bn_module = {
            # TODO: quantized batchnorm 1d module is missing
            # 1 : torch.nn.BatchNorm1d,
            2 : torch.nn.BatchNorm2d,
            3 : torch.nn.BatchNorm3d,
        }

        class M(torch.nn.Module):
            def __init__(self, dim):
                super(M, self).__init__()
                self.bn = bn_module[dim](3).to(torch.float)

            def forward(self, x):
                return self.bn(x)

        options = itertools.product(self.static_quant_types, [2, 3], [True, False])
        quantized_nodes = {
            False: {
                # 1: ns.call_module(nnq.BatchNorm1d),
                2: ns.call_module(nnq.BatchNorm2d),
                3: ns.call_module(nnq.BatchNorm3d),
            },
            True: {
                # 1: ns.call_module(nn.BatchNorm1d),
                2: ns.call_module(nn.BatchNorm2d),
                3: ns.call_module(nn.BatchNorm3d),
            }
        }
        for quant_type, dim, is_reference in options:
            self.checkGraphModeFxOp(
                M(dim), self.img_data_dict[dim], quant_type, quantized_nodes[is_reference][dim], is_reference=is_reference)

    @skipIfNoFBGEMM
    def test_qbatch_norm_relu(self):
        bn_module = {2 : torch.nn.BatchNorm2d, 3 : torch.nn.BatchNorm3d}

        class BNRelu(torch.nn.Module):
            def __init__(self, dim, inplace):
                super(BNRelu, self).__init__()
                self.bn = bn_module[dim](3).to(torch.float)
                self.relu = torch.nn.ReLU(inplace=inplace)

            def forward(self, x):
                return self.relu(self.bn(x))

        class BNFuncRelu(torch.nn.Module):
            def __init__(self, dim):
                super(BNFuncRelu, self).__init__()
                self.bn = bn_module[dim](3).to(torch.float)

            def forward(self, x):
                return F.relu(self.bn(x), False)

        class BNFuncInplaceRelu(torch.nn.Module):
            def __init__(self, dim):
                super(BNFuncInplaceRelu, self).__init__()
                self.bn = bn_module[dim](3).to(torch.float)

            def forward(self, x):
                return F.relu(self.bn(x), True)

        options = itertools.product(self.static_quant_types, [2, 3], [True, False])
        quantized_nodes = {
            True: {
                2: ns.call_module(nni.BNReLU2d),
                3: ns.call_module(nni.BNReLU3d),
            },
            False: {
                2: ns.call_module(nniq.BNReLU2d),
                3: ns.call_module(nniq.BNReLU3d),
            }
        }
        for quant_type, dim, is_reference in options:
            for instance in [BNRelu(dim, True), BNRelu(dim, False),
                             BNFuncRelu(dim), BNFuncInplaceRelu(dim)]:
                self.checkGraphModeFxOp(
                    instance, self.img_data_dict[dim], quant_type,
                    quantized_nodes[is_reference][dim], is_reference=is_reference)

    def _test_activation_impl(
            self, float_module, float_op, quantized_module, quantized_op):
        ''' Test for activation op(with inplace options), float_op can be
        torch op or functional op
        '''
        class M(torch.nn.Module):
            def __init__(self, is_module, inplace):
                super(M, self).__init__()
                self.is_module = is_module
                self.inplace = inplace
                if self.is_module:
                    self.op = float_module(self.inplace)
                else:
                    self.op = float_op

            def forward(self, input):
                if self.is_module:
                    return self.op(input)
                else:
                    return self.op(input, self.inplace)

        options = itertools.product([True, False], [True, False], self.static_quant_types, [True, False])
        quantized_nodes = {
            # is_module
            True: {
                # is_reference
                True: ns.call_module(float_module),
                False: ns.call_module(quantized_module),
            },
            False: {
                True: ns.call_function(float_op),
                False: ns.call_function(quantized_op),
            }
        }

        for is_module, is_inplace, quant_type, is_reference in options:
            self.checkGraphModeFxOp(
                M(is_module, is_inplace), self.img_data_2d,
                quant_type, quantized_nodes[is_module][is_reference], is_reference=is_reference)

    def test_hardswish(self):
        self._test_activation_impl(nn.Hardswish, F.hardswish, nnq.Hardswish, torch.ops.quantized.hardswish)

    def test_elu(self):
        self._test_activation_impl(nn.ELU, F.elu, nnq.ELU, torch.ops.quantized.elu)

    def test_leaky_relu(self):
        self._test_activation_impl(nn.LeakyReLU, F.leaky_relu, nnq.LeakyReLU, torch.ops.quantized.leaky_relu)

    def _test_norm_impl(
            self, float_module, float_op, op_args, data, quantized_module, quantized_op,
            skip_op_arg_for_functional=False):
        ''' Test for normalization op, float_op can be torch op or functional op,
        op_args is a list of positional argument for the module/op
        '''
        class M(torch.nn.Module):
            def __init__(self, is_module):
                super(M, self).__init__()
                self.is_module = is_module
                if self.is_module:
                    self.op = float_module(*op_args)
                else:
                    self.op = float_op

            def forward(self, input):
                if self.is_module:
                    return self.op(input)
                else:
                    args = [input]
                    if not skip_op_arg_for_functional:
                        args += op_args
                    return self.op(*args)

        options = itertools.product([True, False], self.static_quant_types)
        quantized_nodes = {
            # is_module
            True: ns.call_module(quantized_module),
            False: ns.call_function(quantized_op),
        }

        for is_module, quant_type in options:
            self.checkGraphModeFxOp(
                M(is_module), data, quant_type, quantized_nodes[is_module])

    def _test_norm_float16_impl(
            self, float_module, float_op, op_args, data,
            skip_op_arg_for_functional=False):
        ''' Test for normalization op, float_op can be torch op or functional op,
        op_args is a list of positional argument for the module/op
        '''
        class M(torch.nn.Module):
            def __init__(self, is_module):
                super(M, self).__init__()
                self.is_module = is_module
                if self.is_module:
                    self.op = float_module(*op_args)
                else:
                    self.op = float_op

            def forward(self, input):
                if self.is_module:
                    return self.op(input)
                else:
                    args = [input]
                    if not skip_op_arg_for_functional:
                        args += op_args
                    return self.op(*args)

        options = itertools.product([True, False], self.static_quant_types)
        qconfig_dict = {
            "object_type": [
                (float_module, float16_static_qconfig),
                (float_op, float16_static_qconfig)
            ]
        }
        node_occurrence = {
            ns.call_method("to"): 2
        }
        for is_module, quant_type in options:
            self.checkGraphModeFxOp(
                M(is_module), data, quant_type, custom_qconfig_dict=qconfig_dict, expected_node_occurrence=node_occurrence)

    def test_layer_norm(self):
        data = (torch.rand((1, 2, 5, 5), dtype=torch.float),)
        self._test_norm_impl(
            nn.LayerNorm, F.layer_norm, [[2, 5, 5]], data, nnq.LayerNorm, torch.ops.quantized.layer_norm)

        self._test_norm_float16_impl(
            nn.LayerNorm, F.layer_norm, [[2, 5, 5]], data)

    def test_instance_norm(self):
        data_1d = (torch.rand((1, 4, 5), dtype=torch.float),)
        data_2d = (torch.rand((1, 4, 5, 1), dtype=torch.float),)
        data_3d = (torch.rand((1, 4, 5, 1, 1), dtype=torch.float),)
        data_dict = {1 : data_1d, 2 : data_2d, 3 : data_3d}
        instance_norm_modules = {1 : nn.InstanceNorm1d,
                                 2 : nn.InstanceNorm2d,
                                 3 : nn.InstanceNorm3d}
        quantized_instance_norm_modules = {
            1 : nnq.InstanceNorm1d,
            2 : nnq.InstanceNorm2d,
            3 : nnq.InstanceNorm3d
        }
        for dim in [1, 2, 3]:
            data = data_dict[dim]
            module = instance_norm_modules[dim]
            quantized_module = quantized_instance_norm_modules[dim]
            self._test_norm_impl(
                module, F.instance_norm, [4], data,
                quantized_module, torch.ops.quantized.instance_norm,
                skip_op_arg_for_functional=True)

    def test_norm_weight_bias(self):
        class Linear(torch.nn.Module):
            def __init__(self):
                super().__init__()
                self.w = torch.ones(5, 5)
                self.b = torch.zeros(5)

            def forward(self, x):
                return torch.nn.functional.linear(x, self.w, self.b)

        class M(torch.nn.Module):
            def __init__(self):
                super().__init__()
                self.mods1 = Linear()
                self.scale = torch.randn(5, 5)
                self.bias = torch.randn(5, 5)

            def forward(self, x):
                x1 = self.mods1(x)
                y = F.layer_norm(x1, [5, 5], weight=self.scale, bias=self.bias)
                return y

        model = M()
        expected_occurrence = {
            ns.call_function(torch.quantize_per_tensor): 1,
            ns.call_function(torch.ops.quantized.linear): 1,
            ns.call_function(torch.ops.quantized.layer_norm): 1,
            ns.call_method("dequantize"): 1,
        }

        self.checkGraphModeFxOp(
            model,
            (torch.rand(5, 5),),
            QuantType.STATIC,
            expected_node_occurrence=expected_occurrence
        )

    def _test_default_node_quant_handler_ops(
            self, module, functional, qconfig, is_reference=True, node_list=None, additional_quant_pattern_dict=None
    ):
        class M(torch.nn.Module):
            def __init__(self, mod, func):
                super().__init__()
                self.module = mod()
                self.functional = func

            def forward(self, x):
                x = self.module(x)
                x = self.functional(x)
                return x

        if node_list is None:
            node_list = []
        if additional_quant_pattern_dict is None:
            additional_quant_pattern_dict = {}

        data = torch.randn((2, 2, 2, 2))
        quant_type = QuantType.STATIC
        prepare_custom_qconfig_dict = {"additional_quant_pattern": additional_quant_pattern_dict}
        qconfig_dict = {"": qconfig}

        m = M(module, functional).eval()
        m_prep = torch.ao.quantization.quantize_fx.prepare_fx(m, qconfig_dict, prepare_custom_qconfig_dict)
        m_prep(data)
        m_quant = torch.ao.quantization.quantize_fx.convert_fx(m_prep, is_reference=is_reference)
        m_quant(data)

        self.checkGraphModuleNodes(m_quant, expected_node_list=node_list)

    def test_gelu_normal(self):
        module = torch.nn.GELU
        functional = torch.nn.functional.gelu
        qconfig = torch.ao.quantization.get_default_qconfig("fbgemm")
        is_reference = False
        node_list = [
            ns.call_module(module),
            ns.call_function(functional),
        ]
        self._test_default_node_quant_handler_ops(
            module, functional, qconfig, is_reference, node_list)

    def test_softmax_normal(self):
        module = torch.nn.Softmax
        functional = torch.nn.functional.softmax
        qconfig = torch.ao.quantization.get_default_qconfig("fbgemm")
        is_reference = False
        node_list = [
            ns.call_module(module),
            ns.call_function(functional),
        ]
        self._test_default_node_quant_handler_ops(
            module, functional, qconfig, is_reference, node_list)

    def test_gelu_reference(self):
        module = torch.nn.GELU
        functional = torch.nn.functional.gelu
        qconfig = torch.ao.quantization.get_default_qconfig("fbgemm")
        is_reference = True
        node_list = [
            ns.call_function(torch.quantize_per_tensor),
            ns.call_method("dequantize"),
            ns.call_module(module),
            ns.call_function(torch.quantize_per_tensor),
            ns.call_method('dequantize'),
            ns.call_function(functional),
            ns.call_function(torch.quantize_per_tensor),
            ns.call_method('dequantize')
        ]
        additional_patterns = {torch.nn.GELU: DefaultNodeQuantizeHandler,
                               torch.nn.functional.gelu: DefaultNodeQuantizeHandler}
        self._test_default_node_quant_handler_ops(
            module, functional, qconfig, is_reference, node_list, additional_patterns)

        self._test_default_node_quant_handler_ops(module, functional, self.custom_qconfig, is_reference, node_list,
                                                  additional_quant_pattern_dict=self.common_quant_patterns)

    def test_softmax_reference(self):
        module = torch.nn.Softmax
        functional = torch.nn.functional.softmax
        qconfig = torch.ao.quantization.get_default_qconfig("fbgemm")
        is_reference = True
        node_list = [
            ns.call_function(torch.quantize_per_tensor),
            ns.call_method("dequantize"),
            ns.call_module(module),
            ns.call_function(torch.quantize_per_tensor),
            ns.call_method('dequantize'),
            ns.call_function(functional),
            ns.call_function(torch.quantize_per_tensor),
            ns.call_method('dequantize')
        ]
        additional_patterns = {torch.nn.Softmax: DefaultNodeQuantizeHandler,
                               torch.nn.functional.softmax: DefaultNodeQuantizeHandler}
        self._test_default_node_quant_handler_ops(
            module, functional, qconfig, is_reference, node_list, additional_patterns)

        self._test_default_node_quant_handler_ops(module, functional, self.custom_qconfig, is_reference, node_list,
                                                  additional_quant_pattern_dict=self.common_quant_patterns)

    def test_silu_reference(self):
        module = torch.nn.SiLU
        functional = torch.nn.functional.silu
        qconfig = float16_static_qconfig
        is_reference = True
        node_list = [
            ns.call_method("to"),
            ns.call_method("dequantize"),
            ns.call_module(module),
            ns.call_method("to"),
            ns.call_method('dequantize'),
            ns.call_function(functional),
            ns.call_method("to"),
            ns.call_method('dequantize')
        ]
        self._test_default_node_quant_handler_ops(
            module, functional, qconfig, is_reference, node_list)

        node_list = [
            ns.call_function(torch.quantize_per_tensor),
            ns.call_method("dequantize"),
            ns.call_module(module),
            ns.call_function(torch.quantize_per_tensor),
            ns.call_method("dequantize"),
            ns.call_function(functional),
            ns.call_function(torch.quantize_per_tensor),
            ns.call_method("dequantize")
        ]
        self._test_default_node_quant_handler_ops(module, functional, self.custom_qconfig, is_reference, node_list,
                                                  additional_quant_pattern_dict=self.common_quant_patterns)

    def test_mish_reference(self):
        module = torch.nn.Mish
        functional = torch.nn.functional.mish
        qconfig = float16_static_qconfig
        is_reference = True
        node_list = [
            ns.call_method("to"),
            ns.call_method("dequantize"),
            ns.call_module(module),
            ns.call_method("to"),
            ns.call_method('dequantize'),
            ns.call_function(functional),
            ns.call_method("to"),
            ns.call_method('dequantize')
        ]
        self._test_default_node_quant_handler_ops(
            module, functional, qconfig, is_reference, node_list)

        node_list = [
            ns.call_function(torch.quantize_per_tensor),
            ns.call_method("dequantize"),
            ns.call_module(module),
            ns.call_function(torch.quantize_per_tensor),
            ns.call_method("dequantize"),
            ns.call_function(functional),
            ns.call_function(torch.quantize_per_tensor),
            ns.call_method("dequantize")
        ]
        self._test_default_node_quant_handler_ops(module, functional, self.custom_qconfig, is_reference, node_list,
                                                  additional_quant_pattern_dict=self.common_quant_patterns)

    def test_bmm_int_reference(self):
        """ int8 is not supported for bmm so we won't produce reference
            pattern for it
        """
        class M(torch.nn.Module):
            def __init__(self):
                super().__init__()
                self.bmm = torch.bmm

            def forward(self, x, y):
                out = self.bmm(x, y)
                return out

        data_x = torch.randn((2, 2, 2,))
        data_y = torch.randn((2, 2, 2,))
        qconfig_dict = {"": torch.ao.quantization.get_default_qconfig("fbgemm")}
        is_reference = True
        node_list = [
            ns.call_function(torch.bmm),
        ]

        m = M().eval()
        m_prep = torch.ao.quantization.quantize_fx.prepare_fx(m, qconfig_dict)
        m_prep(data_x, data_y)
        m_quant = torch.ao.quantization.quantize_fx.convert_fx(m_prep, is_reference=is_reference)
        m_quant(data_x, data_y)

        self.checkGraphModuleNodes(m_quant, expected_node_list=node_list)

    @skipIfNoFBGEMM
    def test_clamp(self):
        class M(torch.nn.Module):
            def __init__(self):
                super(M, self).__init__()
                self.conv = torch.nn.Conv2d(2, 2, 2).float()
                self.relu6 = torch.nn.ReLU6()
                self.relu6_ = torch.nn.ReLU6(True)
                self.hardtanh = torch.nn.Hardtanh()
                self.hardtanh_ = torch.nn.Hardtanh(inplace=True)

            def forward(self, x):
                x = self.conv(x)
                x = self.relu6(x)
                self.relu6_(x)
                x = F.relu6(x)
                x = torch.clamp(x, -3, 3)
                x = x.clamp(-2.5, 2.5)
                # x = x.clamp_(-2, 2)  # Enable when quantized `clamp_` is ready
                x = self.hardtanh(x)
                self.hardtanh_(x)
                x = F.hardtanh(x)
                F.hardtanh_(x)
                return x

        data = (torch.rand((1, 2, 5, 5), dtype=torch.float),)
        # list of node that should occur in order
        node_list = [
            ns.call_function(torch.quantize_per_tensor),
            ns.call_module(nnq.Conv2d),
            ns.call_function(F.hardtanh_),
            ns.call_method('dequantize')
        ]
        for quant_type in self.static_quant_types:
            self.checkGraphModeFxOp(
                M(), data, quant_type, expected_node_list=node_list)

    def test_fixed_qparams_ops_fp16(self):
        class M(torch.nn.Module):
            def __init__(self):
                super().__init__()
                self.sigmoid = torch.nn.Sigmoid()
                self.tanh = torch.nn.Tanh()

            def forward(self, x):
                x = self.sigmoid(x)
                x = torch.sigmoid(x)
                x = x.sigmoid()
                x = self.tanh(x)
                x = torch.tanh(x)
                x = x.tanh()
                return x

        data = (torch.randn((2, 2, 2, 2), dtype=torch.float),)
        quant_type = QuantType.STATIC
        qconfig_dict = {
            "": float16_static_qconfig
        }
        node_occurrence = {
            ns.call_method("to"): 7
        }
        self.checkGraphModeFxOp(
            M(), data, quant_type, custom_qconfig_dict=qconfig_dict,
            expected_node_occurrence=node_occurrence)

    def test_fixed_qparams_ops_qint8(self):
        class M(torch.nn.Module):
            def __init__(self):
                super().__init__()
                self.sigmoid = torch.nn.Sigmoid()
                self.tanh = torch.nn.Tanh()

            def forward(self, x):
                x = self.sigmoid(x)
                x = torch.sigmoid(x)
                x = x.sigmoid()
                x = self.tanh(x)
                x = torch.tanh(x)
                x = x.tanh()
                return x

        data = (torch.randn((2, 2, 2, 2), dtype=torch.float),)
        quant_type = QuantType.STATIC
        qconfig = torch.ao.quantization.QConfig(
            activation=HistogramObserver.with_args(qscheme=torch.per_tensor_symmetric, dtype=torch.qint8),
            weight=default_weight_observer)
        qconfig_dict = {"": qconfig}
        node_occurrence = {
            ns.call_function(torch.quantize_per_tensor): 7,
            ns.call_method("dequantize"): 7
        }
        self.checkGraphModeFxOp(
            M(), data, quant_type, custom_qconfig_dict=qconfig_dict,
            expected_node_occurrence=node_occurrence, is_reference=True)

    @skipIfNoFBGEMM
    def test_general_shape_ops(self):
        """ A test that checks dequantize will be swapped for
        all supported general shape ops like aten::flatten
        without actually checking for execution of these ops
        """
        class M(torch.nn.Module):
            def __init__(self):
                super(M, self).__init__()
                self.maxpool1d = torch.nn.MaxPool1d(kernel_size=3)
                self.maxpool2d = torch.nn.MaxPool2d(kernel_size=3)
                self.maxpool3d = torch.nn.MaxPool3d(kernel_size=3)
                self.dropout = torch.nn.Dropout()
                self.conv1 = torch.nn.Conv2d(3, 3, 3)
                self.conv2 = torch.nn.Conv2d(3, 3, 3)
                self.relu = torch.nn.ReLU()

            def forward(self, x):
                x = self.conv1(x)
                # add_scalar
                x = x + 3
                # mul_scalar
                x = x * 3
                # add_scalar_out
                x += 3
                # mul_scalar_out
                x *= 3
                # add_scalar_relu
                x = x + 3
                x = F.relu(x)
                # add_scalar_relu_out
                x += 3
                x = F.relu(x)
                # mul_scalar_relu
                x = x * 3
                x = F.relu(x)
                # mul_scalar_relu_out
                x *= 3
                x = F.relu(x)
                x = self.maxpool1d(x)
                x = self.maxpool2d(x)
                x = self.maxpool3d(x)
                x = torch.flatten(x)
                x = torch.max(x)
                x = torch.min(x)
                x = x.reshape([-1])
                x = x.resize_(1, 1, x.numel())
                x = x.view(-1)
                # prim::ListConstruct
                xs = [x, x]
                # prim::ListUnpack
                x, y = xs
                # prim::TupleConstruct
                xs = (x, x)
                # prim::TupleUnpack
                x, y = xs
                x = x.transpose(1, 2)
                x = x.contiguous()
                # chunk is not supported since observer only supports
                # observing single Tensor currently
                x, y = torch.chunk(x, 2)
                x = F.dropout(x)
                x = self.dropout(x)
                x, _ = torch.sort(x)
                x = x.permute(0, 2, 3, 1)
                x = x.repeat_interleave(3, 1)
                x = torch.repeat_interleave(x, 3, 1)
                x = self.relu(x)
                x = F.relu(x)
                x = F.relu(x, inplace=True)
                x = x.relu()
                x.relu_()
                x = x.squeeze(0)
                x.squeeze_(0)
                x = torch.squeeze(x, 0)
                x = x.unsqueeze(0)
                x.unsqueeze_(0)
                x = torch.unsqueeze(x, 0)
                x = x.detach()
                x.detach_()
                x = x.repeat(4, 2)
                y = []
                y.append(x)
                z = torch.stack(y, 0)
                z = [z, z]
                x, _ = z
                x = self.conv2(x)
                return x

        data = torch.rand(1, 3, 10, 10)
        # This model is not executable since we just put all ops
        # in the same forward
        m = M().eval()
        qconfig_dict = {'': default_qconfig}
        prepared = prepare_fx(m, qconfig_dict)
        # not runnable
        quantized = convert_fx(prepared)

        # This checks that the dequantize from the output of first conv
        # is being propagated to the end, so that we don't insert extra
        # observers and also successfully fused two quantized::conv2d
        # patterns
        # one quantize_per_tensor for input
        # check exact counts of quantize and dequantize
        count_check = {
            # input of conv and two outputs of getitem
            ns.call_function(torch.quantize_per_tensor) : 3,
            # output of the model and two outputs of getitem
            ns.call_method('dequantize') : 3
        }
        order_check = [
            ns.call_function(torch.quantize_per_tensor),
            ns.call_module(nnq.Conv2d),
            ns.call_module(nnq.Conv2d),
            ns.call_method('dequantize'),
        ]
        self.checkGraphModuleNodes(
            quantized,
            expected_node_occurrence=count_check,
            expected_node_list=order_check)


        # Checking the is_reference output
        m = M().eval()
        qconfig_dict = {'': default_qconfig}
        prepared = prepare_fx(m, qconfig_dict)
        # not runnable
        quantized = convert_fx(prepared, is_reference=True)


    @skipIfNoFBGEMM
    def test_general_value_ops(self):
        """ A test that checks correct patterns are produced for
        all supported general value ops like aten::avg_pool2d \
        without actually checking for execution of these ops
        """
        class M(torch.nn.Module):
            def __init__(self):
                super().__init__()
                self.conv = torch.nn.Conv2d(3, 3, 3)
                self.avg_pool1d = torch.nn.AvgPool1d(3)
                self.avg_pool2d = torch.nn.AvgPool2d(3)
                self.avg_pool3d = torch.nn.AvgPool3d(3)
                self.adaptive_avg_pool1d = torch.nn.AdaptiveAvgPool1d((1))
                self.adaptive_avg_pool2d = torch.nn.AdaptiveAvgPool2d((1, 1))
                self.adaptive_avg_pool3d = torch.nn.AdaptiveAvgPool3d((1, 1, 1))

            def forward(self, x):
                x = self.conv(x)
                x = self.avg_pool1d(x)
                x = self.avg_pool2d(x)
                x = self.avg_pool3d(x)
                x = self.adaptive_avg_pool1d(x)
                x = self.adaptive_avg_pool2d(x)
                x = self.adaptive_avg_pool3d(x)
                x = F.avg_pool1d(x, 3)
                x = F.avg_pool2d(x, 3)
                x = F.avg_pool3d(x, 3)
                x = F.adaptive_avg_pool1d(x, (1))
                x = F.adaptive_avg_pool2d(x, (1, 1))
                x = F.adaptive_avg_pool3d(x, (1, 1, 1))
                x = torch.mean(x)
                x = torch.mean(x, [2, 3], False)
                x = x.mean()
                x = x.mean([2, 3], True)
                x = F.interpolate(x, 4, mode='nearest')
                x = F.interpolate(x, 4, mode='linear')
                x = self.conv(x)
                return x

        # This model is not executable since we just put all ops
        # in the same forward
        m = M().eval()
        # nothing to fuse so skipping the fuse step
        qconfig_dict = {'': default_qconfig}
        prepared = prepare_fx(m, qconfig_dict)
        # not runnable
        quantized = convert_fx(prepared)

        # This checks that the dequantize from the output of first conv
        # is being propagated to the end, so that we don't insert extra
        # observers
        # check exact counts of quantize and dequantize
        count_check = {
            ns.call_function(torch.quantize_per_tensor) : 1,
            ns.call_method('dequantize') : 1
        }
        order_check = [
            ns.call_function(torch.quantize_per_tensor),
            ns.call_module(nnq.Conv2d),
            ns.call_module(nnq.Conv2d),
            ns.call_method('dequantize'),
        ]
        self.checkGraphModuleNodes(
            quantized,
            expected_node_occurrence=count_check,
            expected_node_list=order_check)

    def test_getitem(self):
        """ Make sure we only insert observer for getitem if the following node is matched
        or needs to be quantized
        """
        class M(torch.nn.Module):
            def forward(self, xs):
                x = xs[0]
                return x

        m = M().eval()
        m = prepare_fx(m, {"": default_qconfig})
        self.checkGraphModuleNodes(m, expected_node_occurrence={
            ns.call_module(torch.ao.quantization.MinMaxObserver): 0
        })
        m = convert_fx(m)
        m(torch.rand(1, 2))

        class M2(torch.nn.Module):
            def forward(self, xs):
                x = xs[0]
                x = torch.sigmoid(x)
                return x

        m2 = M2().eval()
        m2 = prepare_fx(m2, {"": default_qconfig})
        self.checkGraphModuleNodes(m2, expected_node_occurrence={
            ns.call_module(torch.ao.quantization.MinMaxObserver): 1
        })
        m2 = convert_fx(m2)
        self.checkGraphModuleNodes(m2, expected_node_list=[
            ns.call_function(torch.quantize_per_tensor),
            ns.call_method("dequantize")
        ])
        m2([torch.rand(1, 2)])

        # testing prepare recognizes non-Tensor input for getitem
        class M3(torch.nn.Module):
            def forward(self, x):
                s = x.shape
                n, c = s[:2]
                x = torch.sigmoid(x)
                return x

        m3 = M3().eval()
        m3 = prepare_fx(m3, {"": default_qconfig})
        self.checkGraphModuleNodes(m3, expected_node_occurrence={
            ns.call_module(torch.ao.quantization.MinMaxObserver): 1
        })
        m3 = convert_fx(m3)
        self.checkGraphModuleNodes(m3, expected_node_list=[
            ns.call_function(torch.quantize_per_tensor),
            ns.call_method("dequantize")
        ])
        m3(torch.rand(1, 2, 3, 4))


    @skipIfNoFBGEMM
    def test_fixed_qparams_ops(self):
        class M(torch.nn.Module):
            def __init__(self):
                super().__init__()
                self.conv = torch.nn.Conv2d(3, 3, 3)
                self.sigmoid = torch.nn.Sigmoid()
                self.hardsigmoid = torch.nn.Hardsigmoid()
                self.tanh = torch.nn.Tanh()

            def forward(self, x):
                x = self.conv(x)
                # F.sigmoid is deprecated
                x = self.sigmoid(x)
                x = torch.sigmoid(x)
                x = x.sigmoid()
                x.sigmoid_()
                x = self.hardsigmoid(x)
                x = F.hardsigmoid(x)
                x = F.hardsigmoid(x, inplace=True)
                x = x.hardsigmoid()
                x.hardsigmoid_()
                x = self.tanh(x)
                # F.tanh is deprecated
                x = torch.tanh(x)
                x = x.tanh()
                x.tanh_()
                x = self.conv(x)
                return x

        for eval_mode in [True, False]:
            # This model is not executable since we just put all ops
            # in the same forward
            m = M()
            if eval_mode:
                m.eval()
                qconfig = default_qconfig
                prepare = prepare_fx
                fq_count = 13
            else:
                m.train()
                qconfig = default_qat_qconfig
                prepare = prepare_qat_fx
                fq_count = 13

            # nothing to fuse so skipping the fuse step
            qconfig_dict = {'': qconfig}
            prepared = prepare(m, qconfig_dict)
            prepared_copy = copy.deepcopy(prepared)
            # check the correct number of activation_post_process is inserted
            count_check = {
                ns.call_module(FixedQParamsFakeQuantize) : fq_count,
            }
            self.checkGraphModuleNodes(
                prepared,
                expected_node_occurrence=count_check)
            # not runnable
            quantized = convert_fx(prepared)
            quantized_reference = convert_fx(prepared_copy, is_reference=True)

            # This checks that the dequantize from the output of first conv
            # is being propagated to the end, so that we don't insert extra
            # observers
            # check exact counts of quantize and dequantize
            count_check = {
                ns.call_function(torch.quantize_per_tensor) : 1,
                ns.call_method('dequantize') : 1
            }
            order_check = [
                ns.call_function(torch.quantize_per_tensor),
                ns.call_module(nnq.Conv2d),
                ns.call_module(nn.Sigmoid),
                ns.call_module(nnq.Conv2d),
                ns.call_method('dequantize'),
            ]
            self.checkGraphModuleNodes(
                quantized,
                expected_node_occurrence=count_check,
                expected_node_list=order_check)

            reference_count_check = {
                ns.call_function(torch.quantize_per_tensor) : 16,
                ns.call_method('dequantize') : 13
            }
            reference_order_check = [
                ns.call_function(torch.quantize_per_tensor),
                ns.call_method('dequantize'),
                ns.call_module(nnqr.Conv2d),
                ns.call_function(torch.quantize_per_tensor),
                ns.call_method('dequantize'),
                ns.call_module(nn.Sigmoid),
                ns.call_function(torch.quantize_per_tensor),
                ns.call_method('dequantize'),
                ns.call_module(nnqr.Conv2d),
                ns.call_function(torch.quantize_per_tensor),
                ns.call_method('dequantize'),
            ]
            self.checkGraphModuleNodes(
                quantized_reference,
                expected_node_occurrence=reference_count_check,
                expected_node_list=reference_order_check)


    def test_float_functional(self):
        class TorchAdd(nn.Module):
            """Wrapper around torch.add so that all ops can be found at build"""
            def __init__(self):
                super().__init__()
                self.add_func = nnq.FloatFunctional()

            def forward(self, x, y):
                return self.add_func.add(x, y)

        class M(torch.nn.Module):
            def __init__(self):
                super().__init__()
                self.ff1 = TorchAdd()
                self.ff2 = nnq.FloatFunctional()
                self.ff3 = nnq.FloatFunctional()
                self.ff4 = nnq.FloatFunctional()
                self.ff5 = nnq.FloatFunctional()
                self.ff6 = nnq.FloatFunctional()

            def forward(self, x):
                x = self.ff1(x, x)
                x = self.ff2.add_scalar(x, 3)
                x = self.ff3.mul(x, x)
                x = self.ff4.mul_scalar(x, 3)
                x = self.ff5.add_relu(x, x)
                x = self.ff6.cat([x])
                return x

        data = torch.rand(3, 3)
        # Note: QAT test succeeded by chance, to make it actually work
        # we need to fix eager mode FloatFunctional by removing
        # activation_post_process in add_scalar and mul_scalar
        for quant_type in self.static_quant_types:
            m = M()
            ref_m = torch.ao.quantization.QuantWrapper(M())
            is_qat = quant_type == QuantType.QAT
            if is_qat:
                m.train()
                ref_m.train()
                qconfig = default_qat_qconfig
                expected_act_post_process = torch.ao.quantization.FakeQuantize
            else:
                m.eval()
                ref_m.eval()
                qconfig = default_qconfig
                expected_act_post_process = torch.ao.quantization.MinMaxObserver

            prepare_fx_function = prepare_qat_fx if is_qat else prepare_fx
            qconfig_dict = {"": qconfig}
            m = prepare_fx_function(m, qconfig_dict)
            node_occurrence = {
                ns.call_module(expected_act_post_process): 7,
                ns.call_module(torch.nn.quantized.FloatFunctional): 0
            }
            self.checkGraphModuleNodes(m, expected_node_occurrence=node_occurrence)
            m(data)
            node_list = [
                ns.call_function(torch.quantize_per_tensor),
                ns.call_function(torch.ops.quantized.add),
                ns.call_function(torch.ops.quantized.add),
                ns.call_function(torch.ops.quantized.mul),
                ns.call_function(torch.ops.quantized.mul),
                ns.call_function(torch.ops.quantized.add_relu),
                ns.call_function(torch.cat),
                ns.call_method('dequantize')
            ]
            m = convert_fx(m)
            self.checkGraphModuleNodes(m, expected_node_list=node_list)

            # make sure numerics match with eager mode
            ref_m.qconfig = qconfig
            prepare_function = prepare_qat if is_qat else prepare
            ref_m = prepare_function(ref_m)
            ref_m(data)
            ref_m = convert(ref_m)
            # FX Graph Mode and Eager Mode now diverages in numerics of add_scalar and mul_scalar
            # self.assertEqual(m(data), ref_m(data))

    def test_embedding(self):
        class M(torch.nn.Module):
            def __init__(self):
                super().__init__()
                self.emb = torch.nn.Embedding(num_embeddings=10, embedding_dim=12)

            def forward(self, indices):
                return self.emb(indices)

        model = M().eval()
        indices = torch.tensor([9, 6, 5, 7, 8, 8, 9, 2, 8, 6, 6, 9, 1, 6, 8, 8, 3, 2, 3, 6, 3, 6, 5, 7, 0, 8, 4, 6, 5, 8, 2, 3])
        quantized_node = ns.call_module(nnq.Embedding)
        configs = [
            (float_qparams_weight_only_qconfig, ns.call_module(nnq.Embedding)),
            (None, ns.call_module(nn.Embedding)),
            (default_qconfig, ns.call_module(nn.Embedding)),
        ]

        for qconfig, node in configs:
            qconfig_dict = {"": qconfig}
            m = prepare_fx(model, qconfig_dict)
            self.checkGraphModuleNodes(m, expected_node_occurrence={
                ns.call_module(torch.ao.quantization.MinMaxObserver): 0
            })
            m = convert_fx(m)
            self.checkGraphModuleNodes(m, expected_node=node)
            # make sure it runs
            m(indices)

    def test_embedding_bag(self):
        class M(torch.nn.Module):
            def __init__(self):
                super().__init__()
                self.emb = torch.nn.EmbeddingBag(num_embeddings=10, embedding_dim=12, include_last_offset=True)

            def forward(self, indices, offsets):
                return self.emb(indices, offsets)

        indices = torch.tensor([9, 6, 5, 7, 8, 8, 9, 2, 8, 6, 6, 9, 1, 6, 8, 8, 3, 2, 3, 6, 3, 6, 5, 7, 0, 8, 4, 6, 5, 8, 2, 3])
        offsets = torch.tensor([0, 19, 20, 28, 28, 32])
        quantized_node = ns.call_module(nnq.EmbeddingBag)
        inputs = (indices, offsets)

        for dtype in [torch.quint8, torch.quint4x2]:
            model = M().eval()
            float_qparams_observer = PerChannelMinMaxObserver.with_args(dtype=dtype,
                                                                        qscheme=torch.per_channel_affine_float_qparams,
                                                                        ch_axis=0)
            float_qparams_qconfig = QConfigDynamic(activation=default_placeholder_observer,
                                                   weight=float_qparams_observer)
            self.checkGraphModeFxOp(
                model,
                inputs,
                QuantType.DYNAMIC,
                quantized_node,
                custom_qconfig_dict={"": float_qparams_qconfig}
            )

        # check it works in None and static qconfig
        for qconfig in [None, default_qconfig]:
            qconfig_dict = {"": default_qconfig}
            m = M().eval()
            m = prepare_fx(model, qconfig_dict)
            self.checkGraphModuleNodes(m, expected_node_occurrence={
                ns.call_module(torch.ao.quantization.MinMaxObserver): 0
            })
            m = convert_fx(m)
            self.checkGraphModuleNodes(m, expected_node=ns.call_module(nn.EmbeddingBag))
            # make sure it runs
            m(*inputs)

    def _test_rnn_impl(self, qconfigs, M, module_type_strs, module_types, sample_input):
        options = itertools.product(qconfigs, module_type_strs)
        for qconfig, module_type_str in options:
            model_eager = M(module_type_str).eval()
            model_graph = copy.deepcopy(model_eager)
            if torch.backends.quantized.engine == 'qnnpack' and \
               qconfig is float16_dynamic_qconfig:
                continue
                # fp16 dynamic quant is not supported for qnnpack

            eager_qconfig_dict = {x : qconfig for x in module_types}
            model_eager = quantize_dynamic(model_eager, qconfig_spec=eager_qconfig_dict)

            graph_qconfig_dict = {
                "object_type": [
                    (x, qconfig) for x in module_types
                ]
            }
            model_graph = prepare_fx(model_graph, graph_qconfig_dict)
            model_graph = convert_fx(model_graph)
            self.assertEqual(model_eager(sample_input), model_graph(sample_input))
            self.checkScriptable(model_graph, [[sample_input]], True)

    def test_rnn_cell(self):
        qconfigs = [per_channel_dynamic_qconfig, default_dynamic_qconfig, float16_dynamic_qconfig]
        module_type_strs = ['LSTMCell', 'GRUCell', 'RNNTanh', 'RNNReLU']
        module_types = [torch.nn.LSTMCell, torch.nn.GRUCell, torch.nn.RNNCell]
        sample_input = torch.tensor([[100, -155],
                                     [-155, 100],
                                     [100, -155]], dtype=torch.float)
        self._test_rnn_impl(qconfigs, RNNCellDynamicModel, module_type_strs, module_types, sample_input)

    def test_rnn(self):
        qconfigs = [per_channel_dynamic_qconfig, default_dynamic_qconfig, float16_dynamic_qconfig]
        module_type_strs = ['LSTM']
        module_types = [torch.nn.LSTM]
        niter = 10
        sample_input = torch.tensor([[100, -155],
                                     [-155, 100],
                                     [100, -155]], dtype=torch.float).unsqueeze(0).repeat(niter, 1, 1)
        self._test_rnn_impl(qconfigs, RNNDynamicModel, module_type_strs, module_types, sample_input)

    def _test_conv_transpose_impl(
            self, float_cls: Callable, q_cls: Callable, data: torch.Tensor):
        with override_quantized_engine('qnnpack'):
            # Create fp32 versions of FX and Eager models
            m1 = torch.nn.Sequential(float_cls(1, 1, 1))
            m2 = torch.nn.Sequential(float_cls(1, 1, 1))
            m2.load_state_dict(m1.state_dict())
            m2 = torch.ao.quantization.QuantWrapper(m2)
            # FX graph
            result_dict = self.checkGraphModeFxOp(
                m1, (data,), QuantType.STATIC,
                expected_node_occurrence={
                    ns.call_module(q_cls): 1,
                })
            q_result1 = result_dict["result"]
            # Eager
            m2.qconfig = get_default_qconfig(torch.backends.quantized.engine)
            m2.eval()
            m2p = torch.ao.quantization.prepare(m2)
            m2p(data)
            m2q = torch.ao.quantization.convert(m2p)
            q_result2 = m2q(data)
            # verify results match
            self.assertEqual(q_result1, q_result2)

    @unittest.skipUnless('qnnpack' in supported_qengines,
                         "This Pytorch Build has not been built with or does not support QNNPACK")
    def test_conv_transpose_1d(self):
        self._test_conv_transpose_impl(
            torch.nn.ConvTranspose1d, nnq.ConvTranspose1d, torch.randn(4, 1, 4))

    @unittest.skipUnless('qnnpack' in supported_qengines,
                         "This Pytorch Build has not been built with or does not support QNNPACK")
    def test_conv_transpose_2d(self):
        self._test_conv_transpose_impl(
            torch.nn.ConvTranspose2d, nnq.ConvTranspose2d, torch.randn(4, 1, 4, 4))

    def test_reshape_fp16(self):
        class M(torch.nn.Module):
            def __init__(self, w, b):
                super().__init__()
                self.w = w
                self.b = b

            def forward(self, x):
                x = torch.nn.functional.linear(x, self.w)
                x = x.reshape(-1, 4)
                x = torch.nn.functional.linear(x, self.w)
                return x

        w = torch.randn(4, 4)
        b = torch.randn(4)
        m = M(w, b).eval()
        qconfig_dict = {
            # this has no effect on reshape since it's a CopyNode
            "": float16_static_qconfig,
            "object_type": [
                (torch.nn.functional.linear, default_qconfig)
            ]
        }
        m = prepare_fx(m, qconfig_dict)
        expected_occurrence = {
            # input and weight of first and second linear, output of first and second linear
            ns.call_module(torch.ao.quantization.MinMaxObserver): 6,
            # we insert placeholder observer for both input and output of reshape
            ns.call_module(torch.ao.quantization.PlaceholderObserver): 2
        }
        self.checkGraphModuleNodes(
            m,
            expected_node_occurrence=expected_occurrence
        )
        m = convert_fx(m)
        expected_occurrence = {
            ns.call_function(torch.quantize_per_tensor): 2,
            # dequantize after first linear, before reshape and before output
            ns.call_method("dequantize"): 3,
            ns.call_method("to"): 1,
            ns.call_function(torch.ops.quantized.linear): 2
        }
        self.checkGraphModuleNodes(
            m,
            expected_node_occurrence=expected_occurrence
        )
        # make sure it runs
        m(torch.randn(2, 4))

    def test_multiple_qconfigs_for_single_value(self):
        """ Test multiple qconfigs for a single value"""
        class M(torch.nn.Module):
            def __init__(self, w, b):
                super().__init__()
                self.w = w
                self.b = b

            def forward(self, x):
                x = torch.nn.functional.linear(x, self.w)
                x = torch.sigmoid(x)
                return x

        w = torch.randn(4, 4)
        b = torch.randn(4)
        m = M(w, b).eval()
        qconfig_dict = {
            "": float16_static_qconfig,
            "object_type": [
                (torch.nn.functional.linear, default_qconfig)
            ]
        }
        m = prepare_fx(m, qconfig_dict)
        expected_occurrence = {
            # input and weight of linear, output of linear
            ns.call_module(torch.ao.quantization.MinMaxObserver): 3,
            # input and output of sigmoid
            ns.call_module(torch.ao.quantization.PlaceholderObserver): 2,
        }
        self.checkGraphModuleNodes(
            m,
            expected_node_occurrence=expected_occurrence
        )
        # make sure it runs
        m = convert_fx(m)
        expected_occurrence = {
            ns.call_function(torch.quantize_per_tensor): 1,
            ns.call_method("dequantize"): 3,
            ns.call_method("to"): 2
        }
        self.checkGraphModuleNodes(
            m,
            expected_node_occurrence=expected_occurrence
        )

    def test_boolean_tensor(self):
        """ Make sure we don't insert observer for boolean Tensors """
        class M(torch.nn.Module):
            def forward(self, x, mask):
                mask = mask.unsqueeze(0)
                mask = mask.unsqueeze(1)
                x = x.masked_fill(mask, 1)
                return x

        m = M().eval()
        m = prepare_fx(m, {"": default_qconfig})
        expected_occurrence = {
            ns.call_module(torch.ao.quantization.MinMaxObserver): 0
        }
        self.checkGraphModuleNodes(
            m,
            expected_node_occurrence=expected_occurrence)
        m = convert_fx(m)
        m(torch.rand(1, 2, 3, 4), torch.rand(3, 4).bool())
        return m

    def test_chunk(self):
        class M(torch.nn.Module):
            def forward(self, x):
                x, y = torch.chunk(x, 2)
                x = x + y
                return x
        m = M().eval()
        m = prepare_fx(m, {"": default_qconfig})
        data = torch.rand(2, 2, 2, 2)
        m(data)
        m = convert_fx(m)
        m(data)
        # make sure everything runs

class TestQuantizeFxOpsNew(QuantizationTestCase):
    def test_ops(self):
        class M(torch.nn.Module):
            def __init__(self):
                super().__init__()
                self.conv = torch.nn.Conv2d(3, 3, 3)
                self.linear = torch.nn.Linear(5, 5)
                self.relu = torch.nn.ReLU()

            def forward(self, x):
                x = self.conv(x)
                x = self.linear(x)
                x = x + 3
                x = self.relu(x)
                x = x + 6
                return x

        m = M().eval()
        m = prepare_fx(m, {"": default_qconfig})
        m = _convert_fx_do_not_use(m, is_reference=True)
        expected_occurrence = {
            ns.call_function(torch.quantize_per_tensor): 5,
            ns.call_method("dequantize"): 5,
            ns.call_module(torch.nn.quantized._reference.Linear): 1,
            ns.call_module(torch.nn.quantized._reference.Conv2d): 1,
        }
        self.checkGraphModuleNodes(
            m,
            expected_node_occurrence=expected_occurrence)

<<<<<<< HEAD
=======
@unittest.skipIf(not TEST_CUDA, "gpu is not available.")
class TestQuantizeFxTRTOps(QuantizationTestCase):
    def setUp(self):
        super().setUp()
        self.qconfig = torch.ao.quantization.QConfig(
            activation=torch.ao.quantization.observer.HistogramObserver.with_args(
                qscheme=torch.per_tensor_symmetric, dtype=torch.qint8
            ),
            weight=torch.ao.quantization.default_weight_observer
        )
        self.backend_config_dict = get_tensorrt_backend_config_dict()

    def test_conv(self):
        class Conv2d(torch.nn.Module):
            def __init__(self, *args):
                super().__init__()
                self.conv = torch.nn.Conv2d(*args)

            def forward(self, x):
                return self.conv(x)

        conv2d_input = torch.rand(1, 3, 224, 224)
        conv2d_module_args = (3, 3, 3)

        m = Conv2d(*conv2d_module_args).eval()
        prepared = prepare_fx(m, {"": self.qconfig}, backend_config_dict=self.backend_config_dict)
        # calibration
        prepared(conv2d_input)
        quantized = _convert_fx_do_not_use(prepared, is_reference=True)
        node_occurrence = {
            ns.call_function(torch.quantize_per_tensor): 2,
            ns.call_method("dequantize"): 2
        }
        self.checkGraphModuleNodes(quantized, expected_node_occurrence=node_occurrence)
        # lower to trt
        trt_mod = lower_to_trt(quantized, conv2d_input, [((1, 3, 224, 224), (5, 3, 224, 224), (10, 3, 224, 224))])
        # make sure it runs
        trt_mod(conv2d_input.cuda())

    def test_linear(self):
        class LinearModule(torch.nn.Module):
            def __init__(self):
                super().__init__()
                self.linear = torch.nn.Linear(5, 10)

            def forward(self, x):
                return self.linear(x)

        linear_module_input = torch.rand(8, 5)

        m = LinearModule().eval()
        prepared = prepare_fx(m, {"": self.qconfig}, backend_config_dict=self.backend_config_dict)
        # calibration
        prepared(linear_module_input)
        quantized = _convert_fx_do_not_use(prepared, is_reference=True)
        node_occurrence = {
            ns.call_function(torch.quantize_per_tensor): 2,
            ns.call_method("dequantize"): 2,
        }
        self.checkGraphModuleNodes(quantized, expected_node_occurrence=node_occurrence)
        # lower to trt
        trt_mod = lower_to_trt(
            quantized,
            linear_module_input,
            [((1, *linear_module_input.shape[1:]),
              (5, *linear_module_input.shape[1:]),
              (10, *linear_module_input.shape[1:]))])
        # make sure it runs
        trt_mod(linear_module_input.cuda())

>>>>>>> 2d81d5ab
class TestQuantizeFxModels(QuantizationTestCase):
    @skipIfNoFBGEMM
    @unittest.skipIf(not TEST_CUDA, "gpu is not available.")
    def test_static_gpu_convert_basic(self):

        class Net(nn.Module):
            def __init__(self):
                super(Net, self).__init__()
                self.relu1 = nn.ReLU()
                self.conv1 = nn.Conv2d(1, 6, 5)
                self.linear1 = nn.Linear(120, 1)

            def forward(self, x):
                x = self.relu1(self.conv1(x))
                y = self.linear1(x.view(-1))
                return y

        input = torch.randn((5, 1, 6, 6)).to('cuda')
        model = Net().to('cuda').eval()
        qconfig_dict = {"": torch.ao.quantization.get_default_qconfig('fbgemm')}
        model_prepared = prepare_fx(model, qconfig_dict)
        model_prepared(input)
        model_quantized = convert_fx(model_prepared, is_reference=True)
        out = model_quantized(input)
        self.assertEqual(out.device.type, 'cuda')

    @skipIfNoFBGEMM
    @unittest.skipIf(not TEST_CUDA, "gpu is not available.")
    def test_switch_device_prepare_convert(self):

        class Net(nn.Module):
            def __init__(self):
                super(Net, self).__init__()
                self.relu1 = nn.ReLU()
                self.conv1 = nn.Conv2d(1, 6, 5)
                self.linear1 = nn.Linear(120, 1)

            def forward(self, x):
                x = self.relu1(self.conv1(x))
                y = self.linear1(x.view(-1))
                return y

        for device in ['cuda', 'cpu']:
            device_after = 'cuda' if device == 'cpu' else 'cpu'
            input = torch.randn((5, 1, 6, 6)).to(device)
            model = Net().to(device).eval()
            qconfig_dict = {"": torch.ao.quantization.get_default_qconfig('fbgemm')}
            model_prepared = prepare_fx(model, qconfig_dict)
            model_prepared(input)
            model_prepared.to(device_after)
            model_quantized = convert_fx(model_prepared, is_reference=True)
            out = model_quantized(input.to(device_after))
            self.assertEqual(out.device.type, device_after)

    @skipIfNoFBGEMM
    @unittest.skipIf(not TEST_CUDA, "gpu is not available.")
    def test_prepare_serialize_switch_device_convert(self):
        class Net(nn.Module):
            def __init__(self):
                super(Net, self).__init__()
                self.conv1 = nn.Conv2d(1, 6, 5)
                self.linear1 = nn.Linear(120, 1)

            def forward(self, x):
                x = self.conv1(x)
                y = self.linear1(x.view(-1))
                return y

        for device in ['cuda', 'cpu']:
            for device_after in ['cuda', 'cpu']:
                input = torch.randn((5, 1, 6, 6)).to(device)
                model = Net().to(device).eval()
                qconfig_dict = {"": torch.ao.quantization.get_default_qconfig('fbgemm')}
                model_prepared_first = prepare_fx(model, qconfig_dict)
                model_prepared_second = prepare_fx(model, qconfig_dict)
                model_prepared_first(input)
                state_dict = model_prepared_first.state_dict()
                del model_prepared_first
                model_prepared_second.load_state_dict(state_dict)
                model_prepared_second.to(device_after)
                model_quantized = convert_fx(model_prepared_second, is_reference=True)
                out = model_quantized(input.to(device_after))
                self.assertEqual(out.device.type, device_after)

    def _test_model_impl(
            self, mode, name, model, eager_quantizable_model,
            check_with_eager=True,
            diff_of_quant=None,
            diff_from_eager=None):
        if diff_of_quant is None or diff_from_eager is None:
            diff_of_quant = {}
            diff_from_eager = {}

        if mode not in diff_of_quant or mode not in diff_from_eager:
            diff_of_quant[mode] = {}
            diff_from_eager[mode] = {}

        input_tensor = torch.rand(1, 3, 224, 224)
        input_tensor_inception = torch.rand(1, 3, 299, 299)
        output_value = torch.randint(0, 1, (1,))

        # print('quantizing:', name, ' mode:', mode)
        if name == 'inception_v3':
            input_value = input_tensor_inception
        else:
            input_value = input_tensor

        qconfig = default_qconfig if mode == 'static' else default_qat_qconfig
        qconfig_dict = {'': qconfig}
        script = torch.jit.script(model)

        # make sure graph module and script module are both runanble
        original_out = model(input_value)
        is_not_tuple_out = not isinstance(original_out, tuple)
        script_out = script(input_value)

        # set to train just before quantization
        prepare_fx_fn = prepare_fx
        if mode != 'static':
            model.train()
            prepare_fx_fn = prepare_qat_fx

        prepared = prepare_fx_fn(model, qconfig_dict)

        if mode == 'ddp':
            mp.spawn(run_ddp,
                     args=(world_size, prepared),
                     nprocs=world_size,
                     join=True)
        elif mode == 'qat':
            assert prepared.training, 'prepared must be in training mode for qat'
            optimizer = torch.optim.SGD(prepared.parameters(), lr=0.0001)
            criterion = nn.CrossEntropyLoss()
            train_one_epoch(prepared, criterion, optimizer, [(input_value, output_value)], torch.device('cpu'), 1)
        else:
            for i in range(10):
                prepared(input_value)

        # print('after observation root:', prepared.root)

        qgraph = convert_fx(prepared)
        # print('after quantization root:', qgraph.root)
        # print('after quantization code:', qgraph.src)
        qgraph.eval()
        qgraph_script = torch.jit.script(qgraph)
        # print('quantized and scripted:', qgraph_script.graph)

        qgraph_out = qgraph(input_value)
        qgraph_script = qgraph_script(input_value)

        if is_not_tuple_out:
            diff_of_quant[mode][name] = (original_out - qgraph_out).abs().max()
            assert torch.allclose(qgraph_out, qgraph_script), 'graph, scripted graph'
        else:
            print('tuple output')

        if eager_quantizable_model is not None:
            # comparing to eager mode quantization
            qeager = eager_quantizable_model
            ref_out = qeager(input_value)
            qeager.qconfig = qconfig
            if mode == 'static':
                qeager.fuse_model()
                prepare(qeager, inplace=True)
            else:
                qeager.train()
                qeager.fuse_model()
                prepare_qat(qeager, inplace=True)

            # calibration
            if mode == 'ddp':
                mp.spawn(run_ddp,
                         args=(world_size, qeager),
                         nprocs=world_size,
                         join=True)
            elif mode == 'qat':
                assert qeager.training, 'qeager should be in training mode for qat'
                optimizer = torch.optim.SGD(qeager.parameters(), lr=0.0001)
                train_one_epoch(qeager, criterion, optimizer, [(input_value, output_value)], torch.device('cpu'), 1)
            else:
                for i in range(10):
                    qeager(input_value)

            # print('ref after observation:', qeager)

            convert(qeager, inplace=True)
            qeager.eval()

            # print('ref after quantization:', qeager)
            qeager_out = qeager(input_value)
            qeager_script = torch.jit.script(qeager)
            qscript_out = qeager_script(input_value)
            if is_not_tuple_out:
                diff_from_eager[mode][name] = (qeager_out - qgraph_out).abs().max()
                if check_with_eager:
                    self.assertEqual(diff_from_eager[mode][name], 0,
                                     'Result of graph mode quantization and ' +
                                     'eager mode quantization on model: ' + name +
                                     ' should match. Mode: ' + mode +
                                     ' diff:' + str(diff_from_eager[mode][name]))

    def _test_building_block(self, quant_type, BB):
        eager = BB().float()
        graph = copy.deepcopy(eager)

        if quant_type == QuantType.STATIC:
            qconfig = default_qconfig
            eager_prepare = prepare
            graph_prepare = prepare_fx
            eager.eval()
            graph.eval()
            calibrate_or_train = test_only_eval_fn
            data = self.img_data_2d
        else:
            assert quant_type == QuantType.QAT
            qconfig = default_qat_qconfig
            eager_prepare = prepare_qat
            graph_prepare = prepare_qat_fx
            eager.train()
            graph.train()
            calibrate_or_train = test_only_train_fn
            data = self.img_data_2d_train

        if hasattr(eager, "fuse_model"):
            eager.fuse_model()
        eager = QuantWrapper(eager)
        eager.qconfig = qconfig
        eager = eager_prepare(eager)

        qconfig_dict = {"": qconfig}
        graph = graph_prepare(graph, qconfig_dict)

        eager_out = eager(data[0][0])
        graph_out = graph(data[0][0])
        # Eager Mode and FX Graph Mode QAT now differ in numerics both
        # in Post Training and QAT because FX Graph Mode uses same fake_quant instances
        # for input and output of CopyNode
        # self.assertEqual(eager_out, graph_out)

        calibrate_or_train(eager, data)
        calibrate_or_train(graph, data)

        eager = convert(eager)
        graph = convert_fx(graph)

        eager_out = eager(data[0][0])
        graph_out = graph(data[0][0])

    @override_qengines
    def test_resnet_base(self):
        models = [ResNetBase]
        options = itertools.product(self.static_quant_types, models)
        for quant_type, M in options:
            self._test_building_block(quant_type, M)

    @skip_if_no_torchvision
    @skipIfNoFBGEMM
    @unittest.skip("skip for now since tbb failed")
    def test_torchvision(self):
        from torchvision import models
        from torchvision.models import quantization as quantized_models
        from torchvision.models.quantization.utils import _replace_relu

        def get_available_classification_models(models):
            return [k for k, v in models.__dict__.items() if callable(v) and k[0].lower() == k[0] and k[0] != "_"]

        model_list = get_available_classification_models(models)
        quantized_model_list = get_available_classification_models(quantized_models)

        no_pretrained_model = set(['shufflenet_v2_x0_5', 'shufflenet_v2_x1_5', 'shufflenet_v2_x2_0'])
        quantized_model_list = set(quantized_model_list) - no_pretrained_model
        # test eager and graph consistency
        model_list = quantized_model_list
        model_list = set(model_list)
        # mobilenet/inception_v3/googlenet qat is not working due to AdaptiveAveragePool qat
        # we might observe the output of AdaptiveAveragePool in the future
        # and re-enable the test
        fx_eager_not_matching = [
            ("mobilenet_v2", "qat"),
            ("inception_v3", "qat"),
            ("googlenet", "qat")
        ]  # because relu6 is replaced as relu in mobilenetv2

        diff_of_quant = {}
        diff_from_eager = {}
        modes = ['static', 'qat']
        options = itertools.product(modes, model_list)
        for mode, name in options:
            pretrained = name in quantized_model_list  # load pretrained model to compare with quantized model
            kwargs = {}
            # turn off transform input for inception_v3 since
            # it's not quantized in eager mode and in fx graph
            # mode we can't skip quantizing a method right now
            # (might be supported in the future)
            if name in ["inception_v3", "googlenet"]:
                kwargs["transform_input"] = False
            eager_quantizable_model = None
            if name in quantized_model_list:
                eager_quantizable_model = quantized_models.__dict__[name](pretrained=False, quantize=False, **kwargs).eval().float()
            # compare with eager mode quantized model when it is available
            pretrained = eager_quantizable_model is not None
            model = models.__dict__[name](pretrained=pretrained, **kwargs).eval().float()
            if name == "mobilenet_v2":
                _replace_relu(model)
            # disable aux logits
            if hasattr(model, "aux_logits"):
                model.aux_logits = False
                model.AuxLogits = None
                if eager_quantizable_model:
                    eager_quantizable_model.aux_logits = False
                    eager_quantizable_model.AuxLogits = None

            check_with_eager = (name, mode) not in fx_eager_not_matching
            self._test_model_impl(
                mode, name, model, eager_quantizable_model,
                check_with_eager,
                diff_of_quant, diff_from_eager)

        def print_diffs(diffs):
            for mode, diffs_for_mode in diffs.items():
                print('mode:', mode)
                for name, diff in diffs_for_mode.items():
                    print(name, ':', diff)

        # print('differences between float and quantized')
        # print_diffs(diff_of_quant)
        # print('----------------------')
        # print('differences between graph mode and eager mode')
        # print_diffs(diff_from_eager)
        # print('----------------------')

    @skip_if_no_torchvision
    @skipIfNoFBGEMM
    @unittest.skip("TODO: Test is always failing - https://github.com/pytorch/pytorch/issues/54979")
    def test_resnet18_ddp(self):
        from torchvision import models
        from torchvision.models import quantization as quantized_models
        eager_quantizable_model = quantized_models.__dict__[name](pretrained=False, quantize=False).eval().float()
        model = models.__dict__[name](pretrained=False).eval().float()
        self._test_model_impl(
            'ddp', 'resnet18', model, eager_quantizable_model)

    @given(
        device=st.sampled_from(
            ["cpu", "cuda"] if torch.cuda.is_available() else ["cpu"]
        )
    )
    @settings(deadline=None)
    def test_qat_functional_linear(self, device):
        class Linear(torch.nn.Module):
            def __init__(self):
                super().__init__()
                self.w = torch.ones(5, 5)
                self.b = torch.zeros(5)

            def forward(self, x):
                return torch.nn.functional.linear(x, self.w, self.b)

        class M(torch.nn.Module):
            def __init__(self):
                super().__init__()
                self.mods1 = torch.nn.Sequential(Linear(), Linear())
                self.mods2 = Linear()

            def forward(self, x):
                x = self.mods1(x)
                x = self.mods2(x)
                return x

        model = M().train()
        ref_fake_quant = FakeQuantize.with_args(
            observer=MovingAverageMinMaxObserver,
            quant_min=0,
            quant_max=255,
            dtype=torch.quint8,
            reduce_range=False,
        )
        ref_weight_fake_quant = FakeQuantize.with_args(
            observer=MovingAverageMinMaxObserver,
            quant_min=-128,
            quant_max=127,
            dtype=torch.qint8,
            reduce_range=False,
        )
        ref_qat_qconfig = QConfig(
            activation=ref_fake_quant, weight=ref_weight_fake_quant
        )
        qconfig_dict = {"": ref_qat_qconfig}

        prepared_ref = prepare_qat_fx(model, qconfig_dict)

        custom_fake_quant = FusedMovingAvgObsFakeQuantize.with_args(
            observer=MovingAverageMinMaxObserver,
            quant_min=0,
            quant_max=255,
            dtype=torch.quint8,
            reduce_range=False,
        )
        custom_weight_fake_quant = FusedMovingAvgObsFakeQuantize.with_args(
            observer=MovingAverageMinMaxObserver,
            quant_min=-128,
            quant_max=127,
            dtype=torch.qint8,
            reduce_range=False,
        )
        custom_qconfig = QConfig(
            activation=custom_fake_quant, weight=custom_weight_fake_quant
        )
        custom_qconfig_dict = {"": custom_qconfig}
        prepared = prepare_qat_fx(model, custom_qconfig_dict)

        prepared.to(device)
        prepared_ref.to(device)

        prepared.apply(torch.ao.quantization.disable_fake_quant)
        prepared.apply(torch.ao.quantization.disable_observer)
        prepared_ref.apply(torch.ao.quantization.disable_fake_quant)
        prepared_ref.apply(torch.ao.quantization.disable_observer)

        inp = torch.randn(5, 5, device=device, requires_grad=True)
        for i in range(10):
            if i == 2:
                prepared.apply(torch.ao.quantization.enable_observer)
                prepared_ref.apply(torch.ao.quantization.enable_observer)
            if i == 4:
                prepared.apply(torch.ao.quantization.enable_fake_quant)
                prepared_ref.apply(torch.ao.quantization.enable_fake_quant)

            inp = torch.randn(5, 5, device=device, requires_grad=True)
            out_ref = prepared_ref(inp)
            out = prepared(inp)
            torch.testing.assert_allclose(out, out_ref)

            # try backward pass
            labels = torch.randn(5, 5, device=device)
            loss = (out - labels).sum()
            grad = torch.autograd.grad(loss, [inp])
            loss_ref = (out_ref - labels).sum()
            grad_ref = torch.autograd.grad(loss_ref, [inp])
            torch.testing.assert_allclose(grad[0], grad_ref[0])

        if 'fbgemm' in torch.backends.quantized.supported_engines:
            converted = convert_fx(prepared)
            converted_ref = convert_fx(prepared_ref)
            inp = torch.rand(5, 5)
            out = converted(inp)
            out_ref = converted(inp)

            torch.testing.assert_allclose(out, out_ref)
if __name__ == '__main__':
    raise RuntimeError("This test file is not meant to be run directly, use:\n\n"
                       "\tpython test/test_quantization.py TESTNAME\n\n"
                       "instead.")<|MERGE_RESOLUTION|>--- conflicted
+++ resolved
@@ -5310,79 +5310,6 @@
             m,
             expected_node_occurrence=expected_occurrence)
 
-<<<<<<< HEAD
-=======
-@unittest.skipIf(not TEST_CUDA, "gpu is not available.")
-class TestQuantizeFxTRTOps(QuantizationTestCase):
-    def setUp(self):
-        super().setUp()
-        self.qconfig = torch.ao.quantization.QConfig(
-            activation=torch.ao.quantization.observer.HistogramObserver.with_args(
-                qscheme=torch.per_tensor_symmetric, dtype=torch.qint8
-            ),
-            weight=torch.ao.quantization.default_weight_observer
-        )
-        self.backend_config_dict = get_tensorrt_backend_config_dict()
-
-    def test_conv(self):
-        class Conv2d(torch.nn.Module):
-            def __init__(self, *args):
-                super().__init__()
-                self.conv = torch.nn.Conv2d(*args)
-
-            def forward(self, x):
-                return self.conv(x)
-
-        conv2d_input = torch.rand(1, 3, 224, 224)
-        conv2d_module_args = (3, 3, 3)
-
-        m = Conv2d(*conv2d_module_args).eval()
-        prepared = prepare_fx(m, {"": self.qconfig}, backend_config_dict=self.backend_config_dict)
-        # calibration
-        prepared(conv2d_input)
-        quantized = _convert_fx_do_not_use(prepared, is_reference=True)
-        node_occurrence = {
-            ns.call_function(torch.quantize_per_tensor): 2,
-            ns.call_method("dequantize"): 2
-        }
-        self.checkGraphModuleNodes(quantized, expected_node_occurrence=node_occurrence)
-        # lower to trt
-        trt_mod = lower_to_trt(quantized, conv2d_input, [((1, 3, 224, 224), (5, 3, 224, 224), (10, 3, 224, 224))])
-        # make sure it runs
-        trt_mod(conv2d_input.cuda())
-
-    def test_linear(self):
-        class LinearModule(torch.nn.Module):
-            def __init__(self):
-                super().__init__()
-                self.linear = torch.nn.Linear(5, 10)
-
-            def forward(self, x):
-                return self.linear(x)
-
-        linear_module_input = torch.rand(8, 5)
-
-        m = LinearModule().eval()
-        prepared = prepare_fx(m, {"": self.qconfig}, backend_config_dict=self.backend_config_dict)
-        # calibration
-        prepared(linear_module_input)
-        quantized = _convert_fx_do_not_use(prepared, is_reference=True)
-        node_occurrence = {
-            ns.call_function(torch.quantize_per_tensor): 2,
-            ns.call_method("dequantize"): 2,
-        }
-        self.checkGraphModuleNodes(quantized, expected_node_occurrence=node_occurrence)
-        # lower to trt
-        trt_mod = lower_to_trt(
-            quantized,
-            linear_module_input,
-            [((1, *linear_module_input.shape[1:]),
-              (5, *linear_module_input.shape[1:]),
-              (10, *linear_module_input.shape[1:]))])
-        # make sure it runs
-        trt_mod(linear_module_input.cuda())
-
->>>>>>> 2d81d5ab
 class TestQuantizeFxModels(QuantizationTestCase):
     @skipIfNoFBGEMM
     @unittest.skipIf(not TEST_CUDA, "gpu is not available.")
